--- conflicted
+++ resolved
@@ -191,13 +191,9 @@
   // CUDA: result mismatch due to not implementing NHWC support
   // ROCm: results mismatch
   // DML: results mismatch
-<<<<<<< HEAD
-  test.Run(OpTester::ExpectResult::kExpectSuccess, "", {kCudaExecutionProvider, kRocmExecutionProvider, kDmlExecutionProvider});
-=======
   test.Run(
       OpTester::ExpectResult::kExpectSuccess, "",
       {kCudaExecutionProvider, kCudaNHWCExecutionProvider, kRocmExecutionProvider, kDmlExecutionProvider});
->>>>>>> bcf47d35
 }
 
 TEST(ResizeOpTest, NhwcResizeOpLinearDownSampleTest_tf_crop_and_resize_without_extrapolation_int8) {
@@ -545,12 +541,8 @@
   // CUDA: result mismatch due to not implementing NHWC support
   // ROCm: results mismatch
   // DML: results mismatch
-<<<<<<< HEAD
-  test.Run(OpTester::ExpectResult::kExpectSuccess, "", {kCudaExecutionProvider, kRocmExecutionProvider, kDmlExecutionProvider});
-=======
   test.Run(OpTester::ExpectResult::kExpectSuccess, "",
            {kCudaExecutionProvider, kCudaNHWCExecutionProvider, kRocmExecutionProvider, kDmlExecutionProvider});
->>>>>>> bcf47d35
 }
 
 TEST(ResizeOpTest, NhwcResizeOpLinearDownSampleTest_4DBilinear_pytorch_half_pixel_int8) {

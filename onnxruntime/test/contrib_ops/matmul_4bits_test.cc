// Copyright (c) Microsoft Corporation. All rights reserved.
// Licensed under the MIT License.

#ifndef ORT_MINIMAL_BUILD

#include <optional>

#include "gtest/gtest.h"
#include "gmock/gmock.h"

#include "core/common/narrow.h"
#include "core/common/span_utils.h"
#include "core/framework/tensor.h"
#include "core/mlas/inc/mlas_qnbit.h"
#include "core/mlas/inc/mlas_q4.h"
#include "core/mlas/inc/mlas.h"
#include "core/session/inference_session.h"
#include "test/common/tensor_op_test_utils.h"
#include "test/framework/test_utils.h"
#include "test/optimizer/graph_transform_test_builder.h"
#include "test/providers/provider_test_utils.h"
#include "test/util/include/default_providers.h"
#include "core/session/onnxruntime_cxx_api.h"
#include "core/session/ort_env.h"
#include "core/util/qmath.h"

extern std::unique_ptr<Ort::Env> ort_env;

namespace onnxruntime {

namespace test {

namespace {

constexpr int QBits = 4;

void QuantizeDequantize(std::vector<float>& raw_vals,
                        std::vector<uint8_t>& quant_vals,
                        std::vector<float>& scales,
                        std::vector<uint8_t>* zp,
                        int32_t N,
                        int32_t K,
                        int32_t block_size) {
  auto& ortenv = **ort_env.get();
  onnxruntime::concurrency::ThreadPool* tp = ortenv.GetEnvironment().GetIntraOpThreadPool();

  MlasQuantizeBlockwise<float, QBits>(
      quant_vals.data(),
      scales.data(),
      zp != nullptr ? zp->data() : nullptr,
      raw_vals.data(),
      block_size,
      true,
      K,
      N,
      N,
      tp);

  // Note that raw_vals is NxK after dequant
  MlasDequantizeBlockwise<float, QBits>(
      raw_vals.data(),                       // dequantized output
      quant_vals.data(),                     // quantized input
      scales.data(),                         // quantization scales
      zp != nullptr ? zp->data() : nullptr,  // quantization zero points
      block_size,                            // quantization block size
      true,                                  // columnwise quantization
      K,                                     // number of rows
      N,                                     // number of columns
      tp);
}

struct TestOptions {
  int64_t M{1};
  int64_t N{1};
  int64_t K{1};
  int64_t block_size{32};
  int64_t accuracy_level{0};

  bool has_zero_point{false};
  bool zp_is_4bit{true};
  bool has_g_idx{false};
  bool has_bias{false};

  std::optional<float> output_abs_error{};
};

std::ostream& operator<<(std::ostream& os, const TestOptions& opts) {
  return os << "M:" << opts.M << ", N:" << opts.N << ", K:" << opts.K
            << ", block_size:" << opts.block_size
            << ", accuracy_level:" << opts.accuracy_level
            << ", has_zero_point:" << opts.has_zero_point
            << ", zp_is_4bit:" << opts.zp_is_4bit
            << ", has_g_idx:" << opts.has_g_idx
            << ", has_bias:" << opts.has_bias;
}

template <typename T1>
void RunTest(const TestOptions& opts,
             std::vector<std::unique_ptr<IExecutionProvider>>&& explicit_eps = {}) {
  SCOPED_TRACE(opts);

  static_assert(std::is_same_v<T1, float> || std::is_same_v<T1, MLFloat16>,
                "unexpected type for T1");

  constexpr bool use_float16 = std::is_same_v<T1, MLFloat16>;

  const bool zp_is_4bit = opts.zp_is_4bit || opts.has_g_idx;

  const int64_t M = opts.M,
                K = opts.K,
                N = opts.N;

  RandomValueGenerator random{1234};
  std::vector<float> input0_vals(random.Gaussian<float>(AsSpan({M, K}), 0.0f, 0.25f));
  std::vector<float> input1_f_vals(random.Gaussian<float>(AsSpan({K, N}), 0.0f, 0.25f));

#if 0  // for Debugging
  std::vector<float> input1_f_vals_trans(N * K);
  MlasTranspose(input1_f_vals.data(), input1_f_vals_trans.data(), K, N);
#endif

  int q_rows, q_cols;
  MlasBlockwiseQuantizedShape<float, QBits>(static_cast<int>(opts.block_size), /* columnwise */ true,
                                            static_cast<int>(K), static_cast<int>(N),
                                            q_rows, q_cols);

  size_t q_data_size_in_bytes, q_scale_size, q_zp_size_in_bytes;
  MlasBlockwiseQuantizedBufferSizes(QBits, static_cast<int>(opts.block_size), /* columnwise */ true,
                                    static_cast<int>(K), static_cast<int>(N),
                                    q_data_size_in_bytes, q_scale_size, &q_zp_size_in_bytes);

  std::vector<uint8_t> input1_vals(q_data_size_in_bytes);
  std::vector<float> scales(q_scale_size);
  std::vector<uint8_t> zp(q_zp_size_in_bytes);

  QuantizeDequantize(input1_f_vals,
                     input1_vals,
                     scales,
                     opts.has_zero_point ? &zp : nullptr,
                     static_cast<int32_t>(N),
                     static_cast<int32_t>(K),
                     static_cast<int32_t>(opts.block_size));

#if 0
  for (int i = 0; i < input1_vals.size(); i++)
  {
    uint8_t byte = input1_vals[i];
    uint8_t val_lo = byte & 0x0f;
    uint8_t val_hi = byte >> 4;
    std::cout << (int)val_lo << ", " << (int)val_hi << ", ";
  }
#endif

  const std::vector<int64_t> bias_shape = {N};
  const auto bias = [&]() -> std::optional<std::vector<float>> {
    if (opts.has_bias) {
      return random.Uniform(bias_shape, 1.0f, 5.0f);
    }
    return std::nullopt;
  }();

  std::vector<float> expected_vals(M * N);
  for (int64_t m = 0; m < M; m++) {
    for (int64_t n = 0; n < N; n++) {
      float sum = 0.0f;
      for (int64_t k = 0; k < K; k++) {
        sum += input0_vals[m * K + k] * input1_f_vals[n * K + k];
      }
      expected_vals[m * N + n] = sum + (bias.has_value() ? (*bias)[n] : 0.0f);
    }
  }

  OpTester test("MatMulNBits", 1, kMSDomain);
  test.AddAttribute<int64_t>("K", K);
  test.AddAttribute<int64_t>("N", N);
  test.AddAttribute<int64_t>("block_size", opts.block_size);
  test.AddAttribute<int64_t>("bits", QBits);
  test.AddAttribute<int64_t>("accuracy_level", opts.accuracy_level);

  if constexpr (use_float16) {
    test.AddInput<T1>("A", {M, K}, ToFloat16(input0_vals), false);
  } else {
    test.AddInput<T1>("A", {M, K}, input0_vals, false);
  }

  test.AddInput<uint8_t>("B", {q_cols, q_rows}, input1_vals, true);

  if constexpr (use_float16) {
    test.AddInput<T1>("scales", {static_cast<int64_t>(q_scale_size)}, ToFloat16(scales), true);
  } else {
    test.AddInput<T1>("scales", {static_cast<int64_t>(q_scale_size)}, scales, true);
  }

  if (opts.has_zero_point) {
    if (zp_is_4bit) {
      test.AddInput<uint8_t>("zero_points", {static_cast<int64_t>(q_zp_size_in_bytes)}, zp, true);
    } else {
      std::vector<float> zp_f;
      zp_f.reserve(q_zp_size_in_bytes * 2);
      for (size_t i = 0; i < zp.size(); i++) {
        zp_f.push_back(static_cast<float>(zp[i] & 0xf));
        zp_f.push_back(static_cast<float>((zp[i] >> 4) & 0xf));
      }
      size_t ind = zp_f.size() - 1;
      while (zp_f.size() != q_scale_size) {
        zp_f.erase(zp_f.begin() + ind);
        ind -= q_scale_size / N + 1;
      }

      if constexpr (use_float16) {
        test.AddInput<T1>("zero_points", {static_cast<int64_t>(q_scale_size)}, ToFloat16(zp_f), true);
      } else {
        test.AddInput<T1>("zero_points", {static_cast<int64_t>(q_scale_size)}, zp_f, true);
      }
    }
  } else {
    if (zp_is_4bit) {
      test.AddOptionalInputEdge<uint8_t>();
    } else {
      test.AddOptionalInputEdge<T1>();
    }
  }

  if (opts.has_g_idx) {
    auto ceildiv = [](int64_t a, int64_t b) { return (a + b - 1) / b; };
    int K_pad = narrow<int32_t>(ceildiv(K, opts.block_size) * opts.block_size);
    std::vector<int32_t> g_idx(K_pad);
    for (int64_t i = 0; i < K_pad; i++) {
      g_idx[i] = narrow<int32_t>(i / opts.block_size);
    }
    test.AddInput<int32_t>("g_idx", {static_cast<int64_t>(K_pad)}, g_idx, true);
  } else {
    test.AddOptionalInputEdge<int32_t>();
  }

  if (bias.has_value()) {
    if constexpr (use_float16) {
      test.AddInput<T1>("bias", bias_shape, ToFloat16(*bias), true);
    } else {
      test.AddInput<T1>("bias", bias_shape, *bias, true);
    }
  } else {
    test.AddOptionalInputEdge<T1>();
  }

  if constexpr (use_float16) {
    test.AddOutput<T1>("Y", {M, N}, ToFloat16(expected_vals));
  } else {
    test.AddOutput<T1>("Y", {M, N}, expected_vals);
  }

  if (opts.output_abs_error.has_value()) {
    test.SetOutputAbsErr("Y", *opts.output_abs_error);
  }

  if (!explicit_eps.empty()) {
    test.ConfigEps(std::move(explicit_eps));
  }

  test.RunWithConfig();
}

}  // namespace

template <typename AType, int M, int N, int K, int block_size, int accuracy_level>
void TestMatMulNBitsTyped() {
<<<<<<< HEAD
  for (auto M : {1, 2, 100}) {
    for (auto N : {/*2560, */ 1, 2, 32, 288}) {
      for (auto K : {/*2560, */ 16, 32, 64, 128, 256, 1024, 93, 1234}) {
        for (auto block_size : {16, 32, 64, 128}) {
          for (auto accuracy_level : {0, 1, 4}) {
            TestOptions base_opts{};
            base_opts.M = M, base_opts.N = N, base_opts.K = K;
            base_opts.block_size = block_size;
            base_opts.accuracy_level = accuracy_level;

            if (base_opts.accuracy_level == 4) {
              base_opts.output_abs_error = 0.1f;
            } else {
              if constexpr (std::is_same<AType, MLFloat16>::value) {
#ifdef USE_WEBGPU
                base_opts.output_abs_error = 0.03f;
#else
                base_opts.output_abs_error = 0.01f;
#endif
              }
            }

            {
              TestOptions opts = base_opts;
              RunTest<AType>(opts);
            }

            {
              TestOptions opts = base_opts;
              opts.has_zero_point = true;
              RunTest<AType>(opts);
            }

#if !defined(USE_DML) && !defined(USE_WEBGPU)
            {
              TestOptions opts = base_opts;
              opts.has_g_idx = true;
              RunTest<AType>(opts);
            }

            {
              TestOptions opts = base_opts;
              opts.has_g_idx = true;
              opts.has_bias = true;
              if constexpr (std::is_same<AType, float>::value) {
                if (opts.accuracy_level == 0 || opts.accuracy_level == 1) {
                  // CI failure (not able to repro on either local machines):
                  // M:100, N:288, K:1234, block_size:16, accuracy_level:0, has_zero_point:0, zp_is_4bit:1, has_g_idx:1, has_bias:1
                  // The difference between cur_expected[i] and cur_actual[i] is 1.0401010513305664e-05, which exceeds tolerance,
                  // tolerance evaluates to 1.006456386676291e-05.
                  opts.output_abs_error = 0.0001f;
                }
              }
              // only enabled for CPU EP for now
              std::vector<std::unique_ptr<IExecutionProvider>> explicit_eps;
              explicit_eps.emplace_back(DefaultCpuExecutionProvider());
              RunTest<AType>(opts, std::move(explicit_eps));
            }

            {
              TestOptions opts = base_opts;
              opts.has_zero_point = true, opts.zp_is_4bit = false;
              RunTest<AType>(opts);
            }
#endif  // !defined(USE_DML) && !defined(USE_WEBGPU)
=======
  TestOptions base_opts{};
  base_opts.M = M, base_opts.N = N, base_opts.K = K;
  base_opts.block_size = block_size;
  base_opts.accuracy_level = accuracy_level;

  if (base_opts.accuracy_level == 4) {
    base_opts.output_abs_error = 0.1f;
  } else {
    if constexpr (std::is_same<AType, MLFloat16>::value) {
      base_opts.output_abs_error = 0.01f;
    }
  }
>>>>>>> d0ddfa9b

  {
    TestOptions opts = base_opts;
    RunTest<AType>(opts);
  }

  {
    TestOptions opts = base_opts;
    opts.has_zero_point = true;
    RunTest<AType>(opts);
  }

#if !defined(USE_DML)
  {
    TestOptions opts = base_opts;
    opts.has_g_idx = true;
    RunTest<AType>(opts);
  }

  {
    TestOptions opts = base_opts;
    opts.has_g_idx = true;
    opts.has_bias = true;
    if constexpr (std::is_same<AType, float>::value) {
      if (opts.accuracy_level == 0 || opts.accuracy_level == 1) {
        // CI failure (not able to repro on either local machines):
        // M:100, N:288, K:1234, block_size:16, accuracy_level:0, has_zero_point:0, zp_is_4bit:1, has_g_idx:1, has_bias:1
        // The difference between cur_expected[i] and cur_actual[i] is 1.0401010513305664e-05, which exceeds tolerance,
        // tolerance evaluates to 1.006456386676291e-05.
        opts.output_abs_error = 0.0001f;
      }
    }
    // only enabled for CPU EP for now
    std::vector<std::unique_ptr<IExecutionProvider>> explicit_eps;
    explicit_eps.emplace_back(DefaultCpuExecutionProvider());
    RunTest<AType>(opts, std::move(explicit_eps));
  }

  {
    TestOptions opts = base_opts;
    opts.has_zero_point = true, opts.zp_is_4bit = false;
    RunTest<AType>(opts);
  }
#endif  // !defined(USE_DML)
}

TEST(MatMulNBits, Float32_Accuracy0) {
  TestMatMulNBitsTyped<float, 1, 1, 16, 16, 0>();
  TestMatMulNBitsTyped<float, 1, 2, 16, 16, 0>();
  TestMatMulNBitsTyped<float, 1, 32, 16, 16, 0>();
  TestMatMulNBitsTyped<float, 1, 32, 32, 16, 0>();
  TestMatMulNBitsTyped<float, 1, 32, 16, 128, 0>();
  TestMatMulNBitsTyped<float, 1, 288, 16, 16, 0>();
  TestMatMulNBitsTyped<float, 1, 288, 1024, 16, 0>();
  TestMatMulNBitsTyped<float, 1, 288, 1024, 128, 0>();
  TestMatMulNBitsTyped<float, 1, 288, 93, 32, 0>();
  TestMatMulNBitsTyped<float, 1, 288, 93, 128, 0>();
  TestMatMulNBitsTyped<float, 1, 288, 1234, 16, 0>();
  TestMatMulNBitsTyped<float, 2, 1, 16, 16, 0>();
  TestMatMulNBitsTyped<float, 2, 2, 16, 16, 0>();
  TestMatMulNBitsTyped<float, 100, 1, 16, 16, 0>();
  TestMatMulNBitsTyped<float, 100, 2, 16, 16, 0>();
  TestMatMulNBitsTyped<float, 100, 32, 16, 16, 0>();
  TestMatMulNBitsTyped<float, 100, 32, 32, 16, 0>();
  TestMatMulNBitsTyped<float, 100, 32, 16, 128, 0>();
  TestMatMulNBitsTyped<float, 100, 288, 16, 16, 0>();
  TestMatMulNBitsTyped<float, 100, 288, 1024, 16, 0>();
  TestMatMulNBitsTyped<float, 100, 288, 1024, 128, 0>();
  TestMatMulNBitsTyped<float, 100, 288, 93, 32, 0>();
  TestMatMulNBitsTyped<float, 100, 288, 93, 128, 0>();
  TestMatMulNBitsTyped<float, 100, 288, 1234, 16, 0>();
}

TEST(MatMulNBits, Float32_Accuracy1) {
  TestMatMulNBitsTyped<float, 1, 1, 16, 16, 1>();
  TestMatMulNBitsTyped<float, 1, 288, 1024, 128, 1>();
  TestMatMulNBitsTyped<float, 1, 288, 93, 32, 1>();
  TestMatMulNBitsTyped<float, 1, 288, 1234, 16, 1>();
  TestMatMulNBitsTyped<float, 100, 32, 16, 128, 1>();
  TestMatMulNBitsTyped<float, 100, 288, 1024, 128, 1>();
  TestMatMulNBitsTyped<float, 100, 288, 93, 128, 1>();
  TestMatMulNBitsTyped<float, 100, 288, 1234, 16, 1>();
}

TEST(MatMulNBits, Float32_Accuracy4) {
  TestMatMulNBitsTyped<float, 1, 1, 16, 16, 4>();
  TestMatMulNBitsTyped<float, 1, 2, 16, 16, 4>();
  TestMatMulNBitsTyped<float, 1, 32, 16, 16, 4>();
  TestMatMulNBitsTyped<float, 1, 32, 32, 16, 4>();
  TestMatMulNBitsTyped<float, 1, 32, 16, 128, 4>();
  TestMatMulNBitsTyped<float, 1, 288, 16, 16, 4>();
  TestMatMulNBitsTyped<float, 1, 288, 1024, 16, 4>();
  TestMatMulNBitsTyped<float, 1, 288, 1024, 128, 4>();
  TestMatMulNBitsTyped<float, 1, 288, 93, 32, 4>();
  TestMatMulNBitsTyped<float, 1, 288, 93, 128, 4>();
  TestMatMulNBitsTyped<float, 1, 288, 1234, 16, 4>();
  TestMatMulNBitsTyped<float, 2, 1, 16, 16, 4>();
  TestMatMulNBitsTyped<float, 2, 2, 16, 16, 4>();
  TestMatMulNBitsTyped<float, 100, 1, 16, 16, 4>();
  TestMatMulNBitsTyped<float, 100, 2, 16, 16, 4>();
  TestMatMulNBitsTyped<float, 100, 32, 16, 16, 4>();
  TestMatMulNBitsTyped<float, 100, 32, 32, 16, 4>();
  TestMatMulNBitsTyped<float, 100, 32, 16, 128, 4>();
  TestMatMulNBitsTyped<float, 100, 288, 16, 16, 4>();
  TestMatMulNBitsTyped<float, 100, 288, 1024, 16, 4>();
  TestMatMulNBitsTyped<float, 100, 288, 1024, 128, 4>();
  TestMatMulNBitsTyped<float, 100, 288, 93, 32, 4>();
  TestMatMulNBitsTyped<float, 100, 288, 93, 128, 4>();
  TestMatMulNBitsTyped<float, 100, 288, 1234, 16, 4>();
}

#ifdef MLAS_TARGET_AMD64_IX86
#if !defined(USE_DML)
// Actual and expected difference is over 0.01 with DmlExecutionProvider.
// Skip the tests instead of raising the tolerance to make is pass.
TEST(MatMulNBits, Float16_Accuracy0) {
  TestMatMulNBitsTyped<MLFloat16, 1, 1, 16, 16, 0>();
  TestMatMulNBitsTyped<MLFloat16, 1, 2, 16, 16, 0>();
  TestMatMulNBitsTyped<MLFloat16, 1, 32, 16, 16, 0>();
  TestMatMulNBitsTyped<MLFloat16, 1, 32, 32, 16, 0>();
  TestMatMulNBitsTyped<MLFloat16, 1, 32, 16, 128, 0>();
  TestMatMulNBitsTyped<MLFloat16, 1, 288, 16, 16, 0>();
  TestMatMulNBitsTyped<MLFloat16, 1, 288, 1024, 16, 0>();
  TestMatMulNBitsTyped<MLFloat16, 1, 288, 1024, 128, 0>();
  TestMatMulNBitsTyped<MLFloat16, 1, 288, 93, 32, 0>();
  TestMatMulNBitsTyped<MLFloat16, 1, 288, 93, 128, 0>();
  TestMatMulNBitsTyped<MLFloat16, 1, 288, 1234, 16, 0>();
  TestMatMulNBitsTyped<MLFloat16, 2, 1, 16, 16, 0>();
  TestMatMulNBitsTyped<MLFloat16, 2, 2, 16, 16, 0>();
  TestMatMulNBitsTyped<MLFloat16, 100, 1, 16, 16, 0>();
  TestMatMulNBitsTyped<MLFloat16, 100, 2, 16, 16, 0>();
  TestMatMulNBitsTyped<MLFloat16, 100, 32, 16, 16, 0>();
  TestMatMulNBitsTyped<MLFloat16, 100, 32, 32, 16, 0>();
  TestMatMulNBitsTyped<MLFloat16, 100, 32, 16, 128, 0>();
  TestMatMulNBitsTyped<MLFloat16, 100, 288, 16, 16, 0>();
  TestMatMulNBitsTyped<MLFloat16, 100, 288, 1024, 16, 0>();
  TestMatMulNBitsTyped<MLFloat16, 100, 288, 1024, 128, 0>();
  TestMatMulNBitsTyped<MLFloat16, 100, 288, 93, 32, 0>();
  TestMatMulNBitsTyped<MLFloat16, 100, 288, 93, 128, 0>();
  TestMatMulNBitsTyped<MLFloat16, 100, 288, 1234, 16, 0>();
}

TEST(MatMulNBits, Float16_Accuracy1) {
  TestMatMulNBitsTyped<MLFloat16, 1, 1, 16, 16, 1>();
  TestMatMulNBitsTyped<MLFloat16, 1, 288, 93, 32, 1>();
  TestMatMulNBitsTyped<MLFloat16, 1, 288, 1234, 16, 1>();
  TestMatMulNBitsTyped<MLFloat16, 2, 1, 16, 16, 1>();
  TestMatMulNBitsTyped<MLFloat16, 100, 2, 16, 16, 1>();
  TestMatMulNBitsTyped<MLFloat16, 100, 288, 1024, 128, 1>();
  TestMatMulNBitsTyped<MLFloat16, 100, 288, 93, 32, 1>();
  TestMatMulNBitsTyped<MLFloat16, 100, 288, 1234, 16, 1>();
}

TEST(MatMulNBits, Float16_Accuracy4) {
  TestMatMulNBitsTyped<MLFloat16, 1, 1, 16, 16, 4>();
  TestMatMulNBitsTyped<MLFloat16, 1, 2, 16, 16, 4>();
  TestMatMulNBitsTyped<MLFloat16, 1, 32, 16, 16, 4>();
  TestMatMulNBitsTyped<MLFloat16, 1, 32, 32, 16, 4>();
  TestMatMulNBitsTyped<MLFloat16, 1, 32, 16, 128, 4>();
  TestMatMulNBitsTyped<MLFloat16, 1, 288, 16, 16, 4>();
  TestMatMulNBitsTyped<MLFloat16, 1, 288, 1024, 16, 4>();
  TestMatMulNBitsTyped<MLFloat16, 1, 288, 1024, 128, 4>();
  TestMatMulNBitsTyped<MLFloat16, 1, 288, 93, 32, 4>();
  TestMatMulNBitsTyped<MLFloat16, 1, 288, 93, 128, 4>();
  TestMatMulNBitsTyped<MLFloat16, 1, 288, 1234, 16, 4>();
  TestMatMulNBitsTyped<MLFloat16, 2, 1, 16, 16, 4>();
  TestMatMulNBitsTyped<MLFloat16, 2, 2, 16, 16, 4>();
  TestMatMulNBitsTyped<MLFloat16, 100, 1, 16, 16, 4>();
  TestMatMulNBitsTyped<MLFloat16, 100, 2, 16, 16, 4>();
  TestMatMulNBitsTyped<MLFloat16, 100, 32, 16, 16, 4>();
  TestMatMulNBitsTyped<MLFloat16, 100, 32, 32, 16, 4>();
  TestMatMulNBitsTyped<MLFloat16, 100, 32, 16, 128, 4>();
  TestMatMulNBitsTyped<MLFloat16, 100, 288, 16, 16, 4>();
  TestMatMulNBitsTyped<MLFloat16, 100, 288, 1024, 16, 4>();
  TestMatMulNBitsTyped<MLFloat16, 100, 288, 1024, 128, 4>();
  TestMatMulNBitsTyped<MLFloat16, 100, 288, 93, 32, 4>();
  TestMatMulNBitsTyped<MLFloat16, 100, 288, 93, 128, 4>();
  TestMatMulNBitsTyped<MLFloat16, 100, 288, 1234, 16, 4>();
}
#endif
#endif

#if defined(USE_CUDA) || defined(USE_ROCM) || defined(USE_DML) || defined(USE_WEBGPU)

namespace {
// Legacy test function.
// This has too many parameters of the same type that must be specified in the correct order.
// Consider using the overload with a TestOptions parameter.
void RunTest(int64_t M, int64_t N, int64_t K, int64_t block_size, int64_t accuracy_level,
             bool has_zeropoint, bool use_float16, bool has_g_idx = false,
             bool zp_is_4bit = true, float fp16_abs_error = 0.02f, bool has_bias = false) {
  TestOptions opts{};
  opts.M = M;
  opts.N = N;
  opts.K = K;
  opts.block_size = block_size;
  opts.accuracy_level = accuracy_level;
  opts.has_zero_point = has_zeropoint;
  opts.zp_is_4bit = zp_is_4bit;
  opts.has_g_idx = has_g_idx;
  opts.has_bias = has_bias;

  if (use_float16) {
    opts.output_abs_error = fp16_abs_error;
  }

  std::vector<std::unique_ptr<IExecutionProvider>> execution_providers;
  if (use_float16) {
#ifdef USE_CUDA
    execution_providers.push_back(DefaultCudaExecutionProvider());
#endif
#ifdef USE_ROCM
    execution_providers.push_back(DefaultRocmExecutionProvider());
#endif
#ifdef USE_DML
    execution_providers.push_back(DefaultDmlExecutionProvider());
#endif
#ifdef USE_WEBGPU
    execution_providers.push_back(DefaultWebGpuExecutionProvider());
#endif

    RunTest<MLFloat16>(opts, std::move(execution_providers));
  } else {
#ifdef USE_ROCM
    execution_providers.push_back(DefaultRocmExecutionProvider());
#endif

    RunTest<float>(opts, std::move(execution_providers));
  }
}
}  // namespace

TEST(MatMulNBits, Float16Cuda) {
#if defined(USE_CUDA) || defined(USE_ROCM)
  auto has_gidx_options = {true, false};
#else
  auto has_gidx_options = {false};
#endif

  for (auto M : {1, 2, 100}) {
    for (auto N : {1, 2, 32, 288}) {
      for (auto K : {16, 32, 64, 128, 256, 1024, 93, 1234}) {
        for (auto block_size : {16, 32, 64, 128}) {
          for (auto has_gidx : has_gidx_options) {
#ifdef USE_DML
            RunTest(M, N, K, block_size, 0, false, true, has_gidx, true, 0.04f);
#else
            RunTest(M, N, K, block_size, 0, false, true, has_gidx);
            RunTest(M, N, K, block_size, 0, true, true, has_gidx, false);
#endif
          }
        }
      }
    }
  }
}

TEST(MatMulNBits, Float16Large) {
#ifdef USE_DML
  // For some reason, the A10 machine that runs these tests during CI has a much bigger error than all retail
  // machines we tested on. All consumer-grade machines from Nvidia/AMD/Intel seem to pass these tests with an
  // absolute error of 0.08, but the A10 has errors going as high as 0.22. Ultimately, given the large number
  // of elements in this test, ULPs should probably be used instead of absolute/relative tolerances.
  float abs_error = 0.3f;
#elif USE_WEBGPU
  // See Intel A770 to pass these tests with an absolute error of 0.08.
  float abs_error = 0.08f;
#else
  float abs_error = 0.05f;
#endif

  for (auto block_size : {16, 32, 64, 128}) {
    for (auto symmetric : {false, true}) {
      RunTest(1, 4096, 4096, block_size, 0, symmetric, true, false, true, abs_error);
      RunTest(1, 4096, 11008, block_size, 0, symmetric, true, false, true, abs_error);
      RunTest(1, 11008, 4096, block_size, 0, symmetric, true, false, true, abs_error);
    }
  }
}

#endif  // defined(USE_CUDA) || defined(USE_ROCM) || defined(USE_DML)
}  // namespace test
}  // namespace onnxruntime

#endif  // ORT_MINIMAL_BUILD<|MERGE_RESOLUTION|>--- conflicted
+++ resolved
@@ -264,73 +264,6 @@
 
 template <typename AType, int M, int N, int K, int block_size, int accuracy_level>
 void TestMatMulNBitsTyped() {
-<<<<<<< HEAD
-  for (auto M : {1, 2, 100}) {
-    for (auto N : {/*2560, */ 1, 2, 32, 288}) {
-      for (auto K : {/*2560, */ 16, 32, 64, 128, 256, 1024, 93, 1234}) {
-        for (auto block_size : {16, 32, 64, 128}) {
-          for (auto accuracy_level : {0, 1, 4}) {
-            TestOptions base_opts{};
-            base_opts.M = M, base_opts.N = N, base_opts.K = K;
-            base_opts.block_size = block_size;
-            base_opts.accuracy_level = accuracy_level;
-
-            if (base_opts.accuracy_level == 4) {
-              base_opts.output_abs_error = 0.1f;
-            } else {
-              if constexpr (std::is_same<AType, MLFloat16>::value) {
-#ifdef USE_WEBGPU
-                base_opts.output_abs_error = 0.03f;
-#else
-                base_opts.output_abs_error = 0.01f;
-#endif
-              }
-            }
-
-            {
-              TestOptions opts = base_opts;
-              RunTest<AType>(opts);
-            }
-
-            {
-              TestOptions opts = base_opts;
-              opts.has_zero_point = true;
-              RunTest<AType>(opts);
-            }
-
-#if !defined(USE_DML) && !defined(USE_WEBGPU)
-            {
-              TestOptions opts = base_opts;
-              opts.has_g_idx = true;
-              RunTest<AType>(opts);
-            }
-
-            {
-              TestOptions opts = base_opts;
-              opts.has_g_idx = true;
-              opts.has_bias = true;
-              if constexpr (std::is_same<AType, float>::value) {
-                if (opts.accuracy_level == 0 || opts.accuracy_level == 1) {
-                  // CI failure (not able to repro on either local machines):
-                  // M:100, N:288, K:1234, block_size:16, accuracy_level:0, has_zero_point:0, zp_is_4bit:1, has_g_idx:1, has_bias:1
-                  // The difference between cur_expected[i] and cur_actual[i] is 1.0401010513305664e-05, which exceeds tolerance,
-                  // tolerance evaluates to 1.006456386676291e-05.
-                  opts.output_abs_error = 0.0001f;
-                }
-              }
-              // only enabled for CPU EP for now
-              std::vector<std::unique_ptr<IExecutionProvider>> explicit_eps;
-              explicit_eps.emplace_back(DefaultCpuExecutionProvider());
-              RunTest<AType>(opts, std::move(explicit_eps));
-            }
-
-            {
-              TestOptions opts = base_opts;
-              opts.has_zero_point = true, opts.zp_is_4bit = false;
-              RunTest<AType>(opts);
-            }
-#endif  // !defined(USE_DML) && !defined(USE_WEBGPU)
-=======
   TestOptions base_opts{};
   base_opts.M = M, base_opts.N = N, base_opts.K = K;
   base_opts.block_size = block_size;
@@ -343,7 +276,6 @@
       base_opts.output_abs_error = 0.01f;
     }
   }
->>>>>>> d0ddfa9b
 
   {
     TestOptions opts = base_opts;

#!/usr/bin/env python
# coding: utf-8
# -------------------------------------------------------------------------
# Copyright (c) Microsoft Corporation. All rights reserved.
# Licensed under the MIT License. See License.txt in the project root for
# license information.
# --------------------------------------------------------------------------

import tempfile
import unittest
from pathlib import Path

import numpy as np
import onnx
<<<<<<< HEAD
from onnx import TensorProto, helper
from op_test_utils import TestCaseTempDir, TestDataFeeds, check_model_correctness, check_op_type_count, check_op_type_order
from pathlib import Path
=======
from onnx import TensorProto, helper, numpy_helper
from op_test_utils import (
    TestDataFeeds,
    check_model_correctness,
    check_op_type_count,
    check_op_type_order,
    create_clip_node,
)
>>>>>>> 61667710

from onnxruntime.quantization import QDQQuantizer, QuantFormat, QuantizationMode, QuantType, quantize_static, quantize_dynamic


class TestQDQFormat(TestCaseTempDir):
    def input_feeds(self, n, name2shape):
        input_data_list = []
        for i in range(n):
            inputs = {}
            for name, shape in name2shape.items():
                inputs.update({name: np.random.normal(.1, .5, shape).astype(np.float32)})
            input_data_list.extend([inputs])
        dr = TestDataFeeds(input_data_list)
        return dr


class TestQDQExtraOptions(TestCaseTempDir):
    def test_qdq_extra_options(self):
        #   (input)
        #      |
        #     Add
        #      |
        #     ReduceMean
        #      |
        #     Add
        #      |
        #   (output)

        initializers = []

        input_tensor = helper.make_tensor_value_info("L", TensorProto.FLOAT, [5, 5])
        output_tensor = helper.make_tensor_value_info("O", TensorProto.FLOAT, [5, 5])

        add_weight_data_1 = np.random.normal(0, 0.1, [5, 5]).astype(np.float32)
        initializers.append(onnx.numpy_helper.from_array(add_weight_data_1, name="M"))
        add_weight_data_2 = np.random.normal(0, 0.1, [5, 5]).astype(np.float32)
        initializers.append(onnx.numpy_helper.from_array(add_weight_data_2, name="N"))

        add_node_1 = onnx.helper.make_node("Add", ["L", "M"], ["P"], name="Add1")
        reduce_mean_node = onnx.helper.make_node("ReduceMean", ["P"], ["Q"], keepdims=1, name="ReduceMean")
        add_node_2 = onnx.helper.make_node("Add", ["Q", "N"], ["O"], name="Add2")

        graph = helper.make_graph(
            [add_node_1, reduce_mean_node, add_node_2],
            "QDQ_Test_Finetune",
            [input_tensor],
            [output_tensor],
            initializer=initializers,
        )
        model = helper.make_model(graph, opset_imports=[helper.make_opsetid("", 13)])
        test_model_path = "test_qdq_finetune.onnx"
        test_model_path = Path(self._tmp_model_dir.name).joinpath(test_model_path).as_posix()
        onnx.save(model, test_model_path)

        compute_range = {
            "P": [0.1, 0.1],
            "Q": [0.1, 0.1],
            "M": [0.1, 0.1],
            "N": [0.1, 0.1],
            "L": [0.1, 0.1],
            "O": [0.1, 0.1],
        }

        op_types_to_quantize = ["Add"]

        mode = QuantizationMode.QLinearOps
        model = onnx.load_model(test_model_path, False)
        quantizer = QDQQuantizer(
            model,
            True,  # per_channel
            False,  # reduce_range
            mode,
            True,  # static
            QuantType.QInt8,  # weight_type
            QuantType.QInt8,  # activation_type
            compute_range,
            [],  # nodes_to_quantize
            ["Add2"],  # nodes_to_exclude
            op_types_to_quantize,
            {
                "ActivationSymmetric": True,
                "AddQDQPairToWeight": True,
                "OpTypesToExcludeOutputQuantizatioin": [],
            },
        )  # extra_options
        quantizer.quantize_model()
        qdq_model_path = "test_qdq_finetune_qdq.onnx"
        qdq_model_path = Path(self._tmp_model_dir.name).joinpath(qdq_model_path).as_posix()
        quantizer.model.save_model_to_file(qdq_model_path, False)

        # QDQ pair should be added to Add1 but not Add2
        # QDQ pair shoud be added to Add1 output as well.
        qdq_added_to_node_output_flag = False
        for node in quantizer.model.nodes():
            if node.name == "Add1":
                for input in node.input:
                    self.assertTrue("DequantizeLinear" in input)
                for output in node.output:
                    self.assertTrue("QuantizeLinear" not in output)

            if node.name == "Add2":
                for input in node.input:
                    self.assertTrue("DequantizeLinear" not in input)
                for output in node.output:
                    self.assertTrue("QuantizeLinear" not in output)

            # This QuantizeLinear node should be followed by Add1
            if node.name == "P_QuantizeLinear":
                qdq_added_to_node_output_flag = True
                self.assertTrue(node.input[0] == "P")

        self.assertTrue(qdq_added_to_node_output_flag)

    def test_qdq_extra_options_2(self):
        #        (input)
        #           |
        #          Add
        #       /   |   \
        #  MatMul MatMul MatMul
        #     |     |      |
        #(output)(output)(output)

        initializers = []

        input_tensor = helper.make_tensor_value_info("L", TensorProto.FLOAT, [5, 5])
        output_tensor1 = helper.make_tensor_value_info("M", TensorProto.FLOAT, [5, 5])
        output_tensor2 = helper.make_tensor_value_info("N", TensorProto.FLOAT, [5, 5])
        output_tensor3 = helper.make_tensor_value_info("O", TensorProto.FLOAT, [5, 5])

        add_weight_data = np.random.normal(0, 0.1, [5, 5]).astype(np.float32)
        initializers.append(onnx.numpy_helper.from_array(add_weight_data, name="P"))
        matmul_weight_data_1 = np.random.normal(0, 0.1, [5, 5]).astype(np.float32)
        initializers.append(onnx.numpy_helper.from_array(matmul_weight_data_1, name="Q"))
        matmul_weight_data_2 = np.random.normal(0, 0.1, [5, 5]).astype(np.float32)
        initializers.append(onnx.numpy_helper.from_array(matmul_weight_data_2, name="R"))
        initializers.append(onnx.numpy_helper.from_array(matmul_weight_data_2, name="S"))

        add_node = onnx.helper.make_node("Add", ["L", "P"], ["T"], name="Add")
        matmul_node_1 = onnx.helper.make_node("MatMul", ["T", "Q"], ["M"], name="MatMul1")
        matmul_node_2 = onnx.helper.make_node("MatMul", ["T", "R"], ["N"], name="MatMul2")
        matmul_node_3 = onnx.helper.make_node("MatMul", ["T", "S"], ["O"], name="MatMul3")

        graph = helper.make_graph(
            [add_node, matmul_node_1, matmul_node_2, matmul_node_3],
            "QDQ_Test_Finetune_2",
            [input_tensor],
            [output_tensor1, output_tensor2, output_tensor3],
            initializer=initializers,
        )
        model = helper.make_model(graph, opset_imports=[helper.make_opsetid("", 13)])
        test_model_path = "test_qdq_finetune_2.onnx"
        test_model_path = Path(self._tmp_model_dir.name).joinpath(test_model_path).as_posix()
        
        onnx.save(model, test_model_path)

        compute_range = {
            "L": [0.1, 0.1],
            "M": [0.1, 0.1],
            "N": [0.1, 0.1],
            "O": [0.1, 0.1],
            "P": [0.1, 0.1],
            "Q": [0.1, 0.1],
            "R": [0.1, 0.1],
            "S": [0.1, 0.1],
            "T": [0.1, 0.1],
        }

        op_types_to_quantize = ["Add", "MatMul"]

        mode = QuantizationMode.QLinearOps
        model = onnx.load_model(test_model_path, False)
        quantizer = QDQQuantizer(
            model,
            True,  # per_channel
            False,  # reduce_range
            mode,
            True,  # static
            QuantType.QInt8,  # weight_type
            QuantType.QInt8,  # activation_type
            compute_range,
            [],  # nodes_to_quantize
            ["Add"],  # nodes_to_exclude
            op_types_to_quantize,
            {
                "ActivationSymmetric": True,
                "AddQDQPairToWeight": True,
                "OpTypesToExcludeOutputQuantizatioin": op_types_to_quantize,
                "DedicatedQDQPair": True,
            },
        )  # extra_options
        quantizer.quantize_model()
        qdq_model_path = "test_qdq_finetune_qdq_2.onnx"
        qdq_model_path = Path(self._tmp_model_dir.name).joinpath(qdq_model_path).as_posix()
        quantizer.model.save_model_to_file(qdq_model_path, False)

        # Three dedicated QDQ pair should be generated and feed into each MatMul node
        # Also QDQ pair should not be added to Add node
        # QDQ pair shoud not be added to node's output
        for node in quantizer.model.nodes():
            if node.name == "MatMul1":
                self.assertIn("T_DequantizeLinear_Output_1", node.input)
            elif node.name == "MatMul2":
                self.assertIn("T_DequantizeLinear_Output_2", node.input)
            elif node.name == "MatMul3":
                self.assertIn("T_DequantizeLinear_Output_3", node.input)
            elif node.name == "Add":
                self.assertNotIn("L_DequantizeLinear_Output", node.input)

            # QDQ pair shoud not be added to MatMul's output
            if node.op_type == "QuantizeLinear":
                self.assertNotIn(
                    node.input[0],
                    {
                        "M_QuantizeLinear_Input",
                        "N_QuantizeLinear_Input",
                        "O_QuantizeLinear_Input",
                    },
                )


class TestQDQFormatConv(TestQDQFormat):
    def construct_model_conv(self, output_model_path, input_shape, weight_shape, output_shape, has_bias):
        #    (input)
        #      |
        #     Conv
        #      |
        #    (output)
        input_name = "input"
        output_name = "output"
        initializers = []

        # make Conv node
        weight_name = "conv_weight"
        bias_name = "conv_bias"
        conv_inputs = [input_name, weight_name]
        conv_outputs = [output_name]
        conv_name = "conv_node"
        conv_weight_data = np.random.normal(0, 0.1, weight_shape).astype(np.float32)
        initializers.append(onnx.numpy_helper.from_array(conv_weight_data, name=weight_name))
        if has_bias:
            conv_inputs.append(bias_name)
            bias_data = np.random.normal(0, 0.05, (weight_shape[0])).astype(np.float32)
            initializers.append(onnx.numpy_helper.from_array(bias_data, name=bias_name))
        conv_node = onnx.helper.make_node("Conv", conv_inputs, conv_outputs, name=conv_name)

        # make graph
        input_tensor = helper.make_tensor_value_info(input_name, TensorProto.FLOAT, input_shape)
        output_tensor = helper.make_tensor_value_info(output_name, TensorProto.FLOAT, output_shape)
        graph_name = "QDQ_Test_Conv"
        graph = helper.make_graph(
            [conv_node],
            graph_name,
            [input_tensor],
            [output_tensor],
            initializer=initializers,
        )
        model = helper.make_model(graph, opset_imports=[helper.make_opsetid("", 13)])
        model.ir_version = 7  # use stable onnx ir version

        onnx.save(model, output_model_path)

    def verify_quantize_conv(self, has_bias, per_channel, is_quant_type_int8=False):
        np.random.seed(1)
        model_fp32_path = "conv_fp32.{}.{}.onnx".format(has_bias, per_channel)
        model_fp32_path = Path(self._tmp_model_dir.name).joinpath(model_fp32_path).as_posix()
        model_int8_qdq_path = "conv_quant_qdq.{}.{}.onnx".format(has_bias, per_channel)
        model_int8_qdq_path = Path(self._tmp_model_dir.name).joinpath(model_int8_qdq_path).as_posix()
        model_int8_qdq_dyn_path = "conv_quant_qdq_dyn.{}.{}.onnx".format(has_bias, per_channel)
        model_int8_qdq_dyn_path = Path(self._tmp_model_dir.name).joinpath(model_int8_qdq_dyn_path).as_posix()
        model_int8_qop_path = "conv_quant_qop.{}.{}.onnx".format(has_bias, per_channel)
        model_int8_qop_path = Path(self._tmp_model_dir.name).joinpath(model_int8_qop_path).as_posix()
        data_reader = self.input_feeds(1, {"input": [1, 8, 33, 33]})
        self.construct_model_conv(model_fp32_path, [1, 8, 33, 33], [16, 8, 3, 3], [1, 16, 31, 31], has_bias)
        # Test QDQ Static
        quantize_static(
            model_fp32_path,
            model_int8_qdq_path,
            data_reader,
            quant_format=QuantFormat.QDQ,
            per_channel=per_channel,
            reduce_range=per_channel,
            activation_type=QuantType.QInt8 if is_quant_type_int8 else QuantType.QUInt8,
            weight_type=QuantType.QInt8 if is_quant_type_int8 else QuantType.QUInt8,
        )
        data_reader.rewind()
        qdq_nodes = {
            "Conv": 1,
            "QuantizeLinear": 2,
            "DequantizeLinear": 4 if has_bias else 3,
        }
        check_op_type_count(self, model_int8_qdq_path, **qdq_nodes)
        check_model_correctness(self, model_fp32_path, model_int8_qdq_path, data_reader.get_next())
        # Test QDQ Dynamic
        quantize_dynamic(
            model_fp32_path,
            model_int8_qdq_dyn_path,
            quant_format=QuantFormat.QDQ,
            per_channel=per_channel,
            reduce_range=per_channel,
            activation_type=QuantType.QInt8 if is_quant_type_int8 else QuantType.QUInt8,
            weight_type=QuantType.QInt8 if is_quant_type_int8 else QuantType.QUInt8,
        )
        data_reader.rewind()
        qdq_nodes = {
            "Conv": 1,
            "QuantizeLinear": 1,
            "DequantizeLinear": 2,
        }
        check_op_type_count(self, model_int8_qdq_dyn_path, **qdq_nodes)
        check_model_correctness(self, model_fp32_path, model_int8_qdq_dyn_path, data_reader.get_next())
        # Test QOp Static
        data_reader.rewind()
        quantize_static(
            model_fp32_path,
            model_int8_qop_path,
            data_reader,
            quant_format=QuantFormat.QOperator,
            per_channel=per_channel,
            reduce_range=per_channel,
            activation_type=QuantType.QInt8 if is_quant_type_int8 else QuantType.QUInt8,
            weight_type=QuantType.QInt8 if is_quant_type_int8 else QuantType.QUInt8,
        )
        data_reader.rewind()
        qop_nodes = {"QLinearConv": 1, "QuantizeLinear": 1, "DequantizeLinear": 1}
        check_op_type_count(self, model_int8_qop_path, **qop_nodes)
        check_model_correctness(self, model_fp32_path, model_int8_qop_path, data_reader.get_next())

    def test_quantize_conv_without_bias(self):
        # only test cases per_channel=True and reduce_range=True to avoid saturation on avx2 and avx512 for weight type int8
        self.verify_quantize_conv(False, True, True)  # has_bias:False, per_channel:True, is_quant_type_int8:True
        self.verify_quantize_conv(True, True, True)  # has_bias:True, per_channel:True, is_quant_type_int8:True

        self.verify_quantize_conv(False, False, False)  # has_bias:False, per_channel:False, is_quant_type_int8:False
        self.verify_quantize_conv(True, False, False)  # has_bias:True, per_channel:False, is_quant_type_int8:False
        self.verify_quantize_conv(False, True, False)  # has_bias:False, per_channel:True, is_quant_type_int8:False
        self.verify_quantize_conv(True, True, False)  # has_bias:True, per_channel:True, is_quant_type_int8:False


class TestQDQFormatConvClip(TestQDQFormat):
    def construct_model_conv_clip(self, output_model_path, input_shape, weight_shape, output_shape):
        #    (input)
        #      |
        #     Conv
        #      |
        #     Clip
        #      |
        #   Reshape
        #      |
        #    (output)
        input_name = "input"
        output_name = "output"
        initializers = []

        # make Conv node
        weight_name = "conv_weight"
        conv_inputs = [input_name, weight_name]
        conv_outputs = ["conv_output"]
        conv_name = "conv_node"
        conv_weight_data = np.random.normal(0, 0.1, weight_shape).astype(np.float32)
        initializers.append(onnx.numpy_helper.from_array(conv_weight_data, name=weight_name))
        conv_node = onnx.helper.make_node("Conv", conv_inputs, conv_outputs, name=conv_name)

        # make Clip node
        clip_node = create_clip_node(conv_outputs[0], "clip_output", "clip_node", initializers)

        # make Identity node
        reshape_name = "reshape_node"
        reshape_shape = "reshape_shape"
        initializers.append(onnx.numpy_helper.from_array(np.array([-1], dtype=np.int64), name=reshape_shape))
        reshape_node = onnx.helper.make_node(
            "Reshape", ["clip_output", reshape_shape], [output_name], name=reshape_name
        )

        # make graph
        input_tensor = helper.make_tensor_value_info(input_name, TensorProto.FLOAT, input_shape)
        output_tensor = helper.make_tensor_value_info(output_name, TensorProto.FLOAT, output_shape)
        graph_name = "QDQ_Test_Conv_clip"
        graph = helper.make_graph(
            [conv_node, clip_node, reshape_node],
            graph_name,
            [input_tensor],
            [output_tensor],
            initializer=initializers,
        )
        model = helper.make_model(graph, opset_imports=[helper.make_opsetid("", 13)])
        model.ir_version = 7  # use stable onnx ir version

        onnx.save(model, output_model_path)

    def verify(self, per_channel, is_quant_type_int8):
        np.random.seed(1)
        model_fp32_path = "conv_clip_fp32.{}.onnx".format(per_channel)
        model_fp32_path = Path(self._tmp_model_dir.name).joinpath(model_fp32_path).as_posix()
        model_int8_qdq_path = "conv_clip_quant_qdq.{}.onnx".format(per_channel)
        model_int8_qdq_path = Path(self._tmp_model_dir.name).joinpath(model_int8_qdq_path).as_posix()
        model_int8_qdq_dyn_path = "conv_clip_quant_qdq_dyn.{}.onnx".format(per_channel)
        model_int8_qdq_dyn_path = Path(self._tmp_model_dir.name).joinpath(model_int8_qdq_dyn_path).as_posix()
        model_int8_qop_path = "conv_clip_quant_qop.{}.onnx".format(per_channel)
        model_int8_qop_path = Path(self._tmp_model_dir.name).joinpath(model_int8_qop_path).as_posix()
        data_reader = self.input_feeds(1, {"input": [1, 8, 33, 33]})
        self.construct_model_conv_clip(model_fp32_path, [1, 8, 33, 33], [16, 8, 3, 3], [15376])
        # Test QDQ Static
        quantize_static(
            model_fp32_path,
            model_int8_qdq_path,
            data_reader,
            quant_format=QuantFormat.QDQ,
            per_channel=per_channel,
            reduce_range=per_channel,
            activation_type=QuantType.QInt8 if is_quant_type_int8 else QuantType.QUInt8,
            weight_type=QuantType.QInt8 if is_quant_type_int8 else QuantType.QUInt8,
        )
        data_reader.rewind()
        # topo sort check
        check_op_type_order(
            self,
            model_int8_qdq_path,
            [
                "DequantizeLinear",
                "QuantizeLinear",
                "DequantizeLinear",
                "Conv",
                "QuantizeLinear",
                "DequantizeLinear",
                "Reshape",
                "QuantizeLinear",
                "DequantizeLinear",
            ],
        )
        check_model_correctness(self, model_fp32_path, model_int8_qdq_path, data_reader.get_next())
        # Test QDQ Dynamic
        quantize_dynamic(
            model_fp32_path,
            model_int8_qdq_dyn_path,
            quant_format=QuantFormat.QDQ,
            per_channel=per_channel,
            reduce_range=per_channel,
            activation_type=QuantType.QInt8 if is_quant_type_int8 else QuantType.QUInt8,
            weight_type=QuantType.QInt8 if is_quant_type_int8 else QuantType.QUInt8,
            op_types_to_quantize=['Conv', 'Reshape'],
        )
        # topo sort check
        if is_quant_type_int8:
            check_op_type_order(
                self,
                model_int8_qdq_dyn_path,
                [
                    "DequantizeLinear",
                    "ReduceMin",
                    "ReduceMax",
                    "Min",
                    "Max",
                    "Sub",
                    "Div",
                    "Div",
                    "Sub",
                    "Floor",
                    "Cast",
                    "QuantizeLinear",
                    "DequantizeLinear",
                    "Conv",
                    "Clip",
                    "Reshape"
                ],
            )
        else:
            check_op_type_order(
                self,
                model_int8_qdq_dyn_path,
                [
                    "DequantizeLinear",
                    "ReduceMin",
                    "ReduceMax",
                    "Min",
                    "Max",
                    "Sub",
                    "Div",
                    "Div",
                    "Sub",
                    "Floor",
                    "Cast",
                    "QuantizeLinear",
                    "DequantizeLinear",
                    "Conv",
                    "Clip",
                    "Reshape"
                ],
            )
        data_reader.rewind()
        check_model_correctness(self, model_fp32_path, model_int8_qdq_dyn_path, data_reader.get_next())
        # Test QOp Static
        data_reader.rewind()
        quantize_static(
            model_fp32_path,
            model_int8_qop_path,
            data_reader,
            quant_format=QuantFormat.QOperator,
            per_channel=per_channel,
            reduce_range=per_channel,
            activation_type=QuantType.QInt8 if is_quant_type_int8 else QuantType.QUInt8,
            weight_type=QuantType.QInt8 if is_quant_type_int8 else QuantType.QUInt8,
        )
        data_reader.rewind()
        qop_nodes = {"QLinearConv": 1, "QuantizeLinear": 1, "DequantizeLinear": 1}
        check_op_type_count(self, model_int8_qop_path, **qop_nodes)
        check_model_correctness(self, model_fp32_path, model_int8_qop_path, data_reader.get_next())

    def test_quantize_conv_without_bias(self):
        # only test cases per_channel=True and reduce_range=True to avoid saturation on avx2 and avx512 for weight type int8
        self.verify(True, True)  # per_channel:False, is_quant_type_int8:True
        self.verify(False, False)  # per_channel:False, is_quant_type_int8:False
        self.verify(True, False)  # per_channel:True, is_quant_type_int8:False


def generate_input_initializer(tensor_shape, tensor_dtype, input_name):
    """
    Helper function to generate initializers for test inputs
    """
    tensor = np.random.normal(0, 0.3, tensor_shape).astype(tensor_dtype)
    init = numpy_helper.from_array(tensor, input_name)
    return init


def construct_relu_conv_model(test_model_path: str) -> None:
    """ Create an ONNX model shaped as:
    ```
       (input)
          |
         Relu1
         /   \
      Conv1   \
        |      \
      Relu2  Conv3
        |      |
      Conv2    |
        \      /
          Add
           |
          (AddOut)
    ```
    """

    input_vi = helper.make_tensor_value_info("input", TensorProto.FLOAT, [1, 3, 1, 3])
    output_vi = helper.make_tensor_value_info("AddOut", TensorProto.FLOAT, [1, 3, 1, 3])
    w1 = generate_input_initializer([3, 3, 1, 1], np.float32, "W1")
    b1 = generate_input_initializer([3], np.float32, "B1")
    w3 = generate_input_initializer([3, 3, 1, 1], np.float32, "W3")
    b3 = generate_input_initializer([3], np.float32, "B3")
    w5 = generate_input_initializer([3, 3, 1, 1], np.float32, "W5")
    b5 = generate_input_initializer([3], np.float32, "B5")
    relu_node_1 = helper.make_node("Relu", ["input"], ["Relu1Out"], name="Relu1")
    conv_node_1 = helper.make_node("Conv", ["Relu1Out", "W1", "B1"], ["Conv1Out"], name="Conv1")
    relu_node_2 = helper.make_node("Relu", ["Conv1Out"], ["Relu2Out"], name="Relu2")
    conv_node_2 = helper.make_node("Conv", ["Relu2Out", "W3", "B3"], ["Conv2Out"], name="Conv2")
    conv_node_3 = helper.make_node("Conv", ["Relu1Out", "W5", "B5"], ["Conv3Out"], name="Conv3")
    add_node = helper.make_node("Add", ["Conv2Out", "Conv3Out"], ["AddOut"], name="Add")

    graph = helper.make_graph(
        [relu_node_1, conv_node_1, relu_node_2, conv_node_2, conv_node_3, add_node],
        "test_graph_4",
        [input_vi],
        [output_vi],
    )
    graph.initializer.add().CopyFrom(w1)
    graph.initializer.add().CopyFrom(b1)
    graph.initializer.add().CopyFrom(w3)
    graph.initializer.add().CopyFrom(b3)
    graph.initializer.add().CopyFrom(w5)
    graph.initializer.add().CopyFrom(b5)
    model = helper.make_model(graph, opset_imports=[helper.make_opsetid("", 13)])
    onnx.save(model, test_model_path)


class TestQDQFormatConvRelu(TestQDQFormat):
    @classmethod
    def setUpClass(cls):
        cls._tmp_model_dir = tempfile.TemporaryDirectory(prefix="test_qdq_format_conv_relu")

    @classmethod
    def tearDownClass(cls):
        cls._tmp_model_dir.cleanup()

    def construct_model_conv_relu(self, output_model_path, input_shape, weight_shape, output_shape):
        #    (input)
        #      |
        #     Conv
        #      |
        #     Relu
        #      |
        #    (output)
        input_name = "input"
        output_name = "output"
        initializers = []

        # make Conv node
        weight_name = "conv_weight"
        conv_inputs = [input_name, weight_name]
        conv_outputs = ["conv_output"]
        conv_name = "conv_node"
        conv_weight_data = np.random.normal(0, 0.1, weight_shape).astype(np.float32)
        initializers.append(onnx.numpy_helper.from_array(conv_weight_data, name=weight_name))
        conv_node = onnx.helper.make_node("Conv", conv_inputs, conv_outputs, name=conv_name)

        # make Relu node
        relu_node = onnx.helper.make_node("Relu", conv_outputs, [output_name], name="Relu")

        # make graph
        input_tensor = helper.make_tensor_value_info(input_name, TensorProto.FLOAT, input_shape)
        output_tensor = helper.make_tensor_value_info(output_name, TensorProto.FLOAT, output_shape)
        graph_name = "QDQ_Test_Conv_Relu"
        graph = helper.make_graph(
            [conv_node, relu_node],
            graph_name,
            [input_tensor],
            [output_tensor],
            initializer=initializers,
        )
        model = helper.make_model(graph, opset_imports=[helper.make_opsetid("", 13)])
        model.ir_version = 7  # use stable onnx ir version

        onnx.save(model, output_model_path)

    def verify(self, per_channel, is_quant_type_int8):
        np.random.seed(1)
<<<<<<< HEAD
        model_fp32_path = "conv_relu_fp32.{}.onnx".format(per_channel)
        model_fp32_path = Path(self._tmp_model_dir.name).joinpath(model_fp32_path).as_posix()
        model_int8_qdq_path = "conv_relu_quant_qdq.{}.onnx".format(per_channel)
        model_int8_qdq_path = Path(self._tmp_model_dir.name).joinpath(model_int8_qdq_path).as_posix()
        model_int8_qdq_dyn_path = "conv_relu_quant_qdq_dyn.{}.onnx".format(per_channel)
        model_int8_qdq_dyn_path = Path(self._tmp_model_dir.name).joinpath(model_int8_qdq_dyn_path).as_posix()
        model_int8_qop_path = "conv_relu_quant_qop.{}.onnx".format(per_channel)
        model_int8_qop_path = Path(self._tmp_model_dir.name).joinpath(model_int8_qop_path).as_posix()
=======
        model_fp32_path = str(Path(self._tmp_model_dir.name) / "conv_relu_fp32.{}.onnx".format(per_channel))
        model_int8_qdq_path = str(Path(self._tmp_model_dir.name) / "conv_relu_quant_qdq.{}.onnx".format(per_channel))
        model_int8_qop_path = str(Path(self._tmp_model_dir.name) / "conv_relu_quant_qop.{}.onnx".format(per_channel))
>>>>>>> 61667710
        data_reader = self.input_feeds(1, {"input": [1, 8, 33, 33]})
        self.construct_model_conv_relu(model_fp32_path, [1, 8, 33, 33], [16, 8, 3, 3], [1, 16, 31, 31])
        # Test QDQ Static
        quantize_static(
            model_fp32_path,
            model_int8_qdq_path,
            data_reader,
            quant_format=QuantFormat.QDQ,
            per_channel=per_channel,
            reduce_range=per_channel,
            activation_type=QuantType.QInt8 if is_quant_type_int8 else QuantType.QUInt8,
            weight_type=QuantType.QInt8 if is_quant_type_int8 else QuantType.QUInt8,
        )
        data_reader.rewind()
        # topo sort check
        check_op_type_order(
            self,
            model_int8_qdq_path,
            [
                "DequantizeLinear",
                "QuantizeLinear",
                "DequantizeLinear",
                "Conv",
                "QuantizeLinear",
                "DequantizeLinear",
            ],
        )
        check_model_correctness(self, model_fp32_path, model_int8_qdq_path, data_reader.get_next())
        # Test QDQ Dynamic
        quantize_dynamic(
            model_fp32_path,
            model_int8_qdq_dyn_path,
            quant_format=QuantFormat.QDQ,
            per_channel=per_channel,
            reduce_range=per_channel,
            activation_type=QuantType.QInt8 if is_quant_type_int8 else QuantType.QUInt8,
            weight_type=QuantType.QInt8 if is_quant_type_int8 else QuantType.QUInt8,
            op_types_to_quantize=['Conv','Relu']
        )
        data_reader.rewind()
        # topo sort check
        if is_quant_type_int8:
            check_op_type_order(
                self,
                model_int8_qdq_dyn_path,
                [
                    "DequantizeLinear",
                    "ReduceMin",
                    "ReduceMax",
                    "Min",
                    "Max",
                    "Sub",
                    "Div",
                    "Div",
                    "Sub",
                    "Floor",
                    "Cast",
                    "QuantizeLinear",
                    "DequantizeLinear",
                    "Conv",
                    "Relu",
                ],
            )
        else:
            check_op_type_order(
                self,
                model_int8_qdq_dyn_path,
                [
                    'DequantizeLinear',
                    "ReduceMin",
                    "ReduceMax",
                    "Min",
                    "Max",
                    "Sub",
                    "Div",
                    "Div",
                    "Sub",
                    "Floor",
                    "Cast",
                    "QuantizeLinear",
                    "DequantizeLinear",
                    "Conv",
                    "Relu",
                ],
            )
        check_model_correctness(self, model_fp32_path, model_int8_qdq_dyn_path, data_reader.get_next())
        # Test QOp Static
        data_reader.rewind()
        quantize_static(
            model_fp32_path,
            model_int8_qop_path,
            data_reader,
            quant_format=QuantFormat.QOperator,
            per_channel=per_channel,
            reduce_range=per_channel,
            activation_type=QuantType.QInt8 if is_quant_type_int8 else QuantType.QUInt8,
            weight_type=QuantType.QInt8 if is_quant_type_int8 else QuantType.QUInt8,
        )
        data_reader.rewind()
        qop_nodes = {"QLinearConv": 1, "QuantizeLinear": 1, "DequantizeLinear": 1}
        check_op_type_count(self, model_int8_qop_path, **qop_nodes)
        check_model_correctness(self, model_fp32_path, model_int8_qop_path, data_reader.get_next())

    def test_quantize_conv_without_bias(self):
        # only test cases per_channel=True and reduce_range=True to avoid saturation on avx2 and avx512 for weight type int8
        self.verify(True, True)  # per_channel:False, is_quant_type_int8:True
        self.verify(False, False)  # per_channel:False, is_quant_type_int8:False
        self.verify(True, False)  # per_channel:True, is_quant_type_int8:False

    def test_quantize_relu_conv(self):
        float_model_path = str(Path(self._tmp_model_dir.name) / "float_relu_convs_model.onnx")
        construct_relu_conv_model(float_model_path)
        data_reader = self.input_feeds(2, {"input": [1, 3, 1, 3]})

        qdq_model_path = str(Path(self._tmp_model_dir.name) / "qdq_relu_convs_model.onnx")
        quantize_static(
            float_model_path,
            qdq_model_path,
            data_reader,
            quant_format=QuantFormat.QDQ,
            per_channel=False,
            reduce_range=False,
            activation_type=QuantType.QInt8,
            weight_type=QuantType.QInt8,
        )


class TestQDQRemovableActivation(TestQDQFormat):
    @classmethod
    def setUpClass(cls):
        cls._tmp_model_dir = tempfile.TemporaryDirectory(prefix="ort.quant.activation")

    @classmethod
    def tearDownClass(cls):
        cls._tmp_model_dir.cleanup()

    def construct_model_clip_relu(self, output_model_path, input_shape, output_shape):
        #    (input)
        #      |
        #     Clip
        #      |
        #     Relu
        #      |
        #    (output)
        input_name = "input"
        output_name = "output"
        initializers = []

        # make Clip node
        clip_output_name = "clip_output"
        clip_node = create_clip_node(input_name, clip_output_name, "clip_node", initializers)

        # make Relu node
        relu_node = onnx.helper.make_node("Relu", [clip_output_name], [output_name], name="Relu")

        # make graph
        input_tensor = helper.make_tensor_value_info(input_name, TensorProto.FLOAT, input_shape)
        output_tensor = helper.make_tensor_value_info(output_name, TensorProto.FLOAT, output_shape)
        graph_name = "QDQ_Test_Clip_Relu"
        graph = helper.make_graph(
            [clip_node, relu_node],
            graph_name,
            [input_tensor],
            [output_tensor],
            initializer=initializers,
        )
        model = helper.make_model(graph, opset_imports=[helper.make_opsetid("", 13)])
        model.ir_version = 7  # use stable onnx ir version

        onnx.save(model, output_model_path)

    def test_activation_only(self):
        float_model_path = str(Path(self._tmp_model_dir.name) / "float_relu_convs_model.onnx")
        self.construct_model_clip_relu(float_model_path, [1, 3, 1, 3], [1, 3, 1, 3])
        data_reader = self.input_feeds(2, {"input": [1, 3, 1, 3]})

        qdq_model_path = str(Path(self._tmp_model_dir.name) / "qdq_relu_convs_model.onnx")
        quantize_static(float_model_path, qdq_model_path, data_reader)

        qop_nodes = {"Clip": 1, "Relu": 1, "QuantizeLinear": 0, "DequantizeLinear": 0}
        check_op_type_count(self, qdq_model_path, **qop_nodes)


if __name__ == "__main__":
    unittest.main()<|MERGE_RESOLUTION|>--- conflicted
+++ resolved
@@ -12,20 +12,9 @@
 
 import numpy as np
 import onnx
-<<<<<<< HEAD
-from onnx import TensorProto, helper
-from op_test_utils import TestCaseTempDir, TestDataFeeds, check_model_correctness, check_op_type_count, check_op_type_order
+from onnx import TensorProto, helper, numpy_helper
+from op_test_utils import TestCaseTempDir, TestDataFeeds, check_model_correctness, check_op_type_count, check_op_type_order, create_clip_node
 from pathlib import Path
-=======
-from onnx import TensorProto, helper, numpy_helper
-from op_test_utils import (
-    TestDataFeeds,
-    check_model_correctness,
-    check_op_type_count,
-    check_op_type_order,
-    create_clip_node,
-)
->>>>>>> 61667710
 
 from onnxruntime.quantization import QDQQuantizer, QuantFormat, QuantizationMode, QuantType, quantize_static, quantize_dynamic
 
@@ -474,21 +463,12 @@
                 model_int8_qdq_dyn_path,
                 [
                     "DequantizeLinear",
-                    "ReduceMin",
-                    "ReduceMax",
-                    "Min",
-                    "Max",
-                    "Sub",
-                    "Div",
-                    "Div",
-                    "Sub",
-                    "Floor",
-                    "Cast",
+                    "ComputeQuantizationParameters",
                     "QuantizeLinear",
                     "DequantizeLinear",
                     "Conv",
                     "Clip",
-                    "Reshape"
+                    "Reshape",
                 ],
             )
         else:
@@ -497,21 +477,12 @@
                 model_int8_qdq_dyn_path,
                 [
                     "DequantizeLinear",
-                    "ReduceMin",
-                    "ReduceMax",
-                    "Min",
-                    "Max",
-                    "Sub",
-                    "Div",
-                    "Div",
-                    "Sub",
-                    "Floor",
-                    "Cast",
+                    "ComputeQuantizationParameters",
                     "QuantizeLinear",
                     "DequantizeLinear",
                     "Conv",
                     "Clip",
-                    "Reshape"
+                    "Reshape",
                 ],
             )
         data_reader.rewind()
@@ -650,7 +621,6 @@
 
     def verify(self, per_channel, is_quant_type_int8):
         np.random.seed(1)
-<<<<<<< HEAD
         model_fp32_path = "conv_relu_fp32.{}.onnx".format(per_channel)
         model_fp32_path = Path(self._tmp_model_dir.name).joinpath(model_fp32_path).as_posix()
         model_int8_qdq_path = "conv_relu_quant_qdq.{}.onnx".format(per_channel)
@@ -659,11 +629,6 @@
         model_int8_qdq_dyn_path = Path(self._tmp_model_dir.name).joinpath(model_int8_qdq_dyn_path).as_posix()
         model_int8_qop_path = "conv_relu_quant_qop.{}.onnx".format(per_channel)
         model_int8_qop_path = Path(self._tmp_model_dir.name).joinpath(model_int8_qop_path).as_posix()
-=======
-        model_fp32_path = str(Path(self._tmp_model_dir.name) / "conv_relu_fp32.{}.onnx".format(per_channel))
-        model_int8_qdq_path = str(Path(self._tmp_model_dir.name) / "conv_relu_quant_qdq.{}.onnx".format(per_channel))
-        model_int8_qop_path = str(Path(self._tmp_model_dir.name) / "conv_relu_quant_qop.{}.onnx".format(per_channel))
->>>>>>> 61667710
         data_reader = self.input_feeds(1, {"input": [1, 8, 33, 33]})
         self.construct_model_conv_relu(model_fp32_path, [1, 8, 33, 33], [16, 8, 3, 3], [1, 16, 31, 31])
         # Test QDQ Static
@@ -711,16 +676,7 @@
                 model_int8_qdq_dyn_path,
                 [
                     "DequantizeLinear",
-                    "ReduceMin",
-                    "ReduceMax",
-                    "Min",
-                    "Max",
-                    "Sub",
-                    "Div",
-                    "Div",
-                    "Sub",
-                    "Floor",
-                    "Cast",
+                    "ComputeQuantizationParameters",
                     "QuantizeLinear",
                     "DequantizeLinear",
                     "Conv",
@@ -732,17 +688,8 @@
                 self,
                 model_int8_qdq_dyn_path,
                 [
-                    'DequantizeLinear',
-                    "ReduceMin",
-                    "ReduceMax",
-                    "Min",
-                    "Max",
-                    "Sub",
-                    "Div",
-                    "Div",
-                    "Sub",
-                    "Floor",
-                    "Cast",
+                    "DequantizeLinear",
+                    "ComputeQuantizationParameters",
                     "QuantizeLinear",
                     "DequantizeLinear",
                     "Conv",

/*
 * Copyright (c) 2020-2023, NVIDIA CORPORATION.  All rights reserved.
 *
 * Licensed under the Apache License, Version 2.0 (the "License");
 * you may not use this file except in compliance with the License.
 * You may obtain a copy of the License at
 *
 *     http://www.apache.org/licenses/LICENSE-2.0
 *
 * Unless required by applicable law or agreed to in writing, software
 * distributed under the License is distributed on an "AS IS" BASIS,
 * WITHOUT WARRANTIES OR CONDITIONS OF ANY KIND, either express or implied.
 * See the License for the specific language governing permissions and
 * limitations under the License.
 */

#ifdef USE_CUTLASS

// Ignore CUTLASS warnings about type punning
#ifdef __GNUC__
#pragma GCC diagnostic push
#pragma GCC diagnostic ignored "-Wstrict-aliasing"
#endif

#include "cutlass/array.h"
#include "cutlass/numeric_conversion.h"
#include "cutlass/layout/matrix.h"
#include "cutlass/numeric_types.h"
#include "cutlass/gemm/device/gemm_grouped.h"
#include "cutlass/gemm/kernel/default_gemm_grouped.h"
#include "cutlass/cutlass.h"
#include "cutlass/gemm/gemm.h"
#include "cutlass/arch/arch.h"
#include "cutlass/epilogue/thread/linear_combination_relu.h"

#include "contrib_ops/cuda/cutlass_extensions/compute_occupancy.h"
#include "contrib_ops/cuda/cutlass_extensions/epilogue_helpers.h"
#include "contrib_ops/cuda/cutlass_extensions/gemm/kernel/default_fpA_intB_traits.h"
#include "contrib_ops/cuda/cutlass_extensions/gemm/kernel/moe_cutlass_kernel.h"
#include "contrib_ops/cuda/cutlass_extensions/gemm/threadblock/default_mma.h"

#ifdef __GNUC__
#pragma GCC diagnostic pop
#endif

#include "cutlass_heuristic.h"
#include "moe_gemm_kernels.h"

#include <cuda.h>
#include <cuda_fp16.h>
#include <math.h>
#include <sstream>

namespace ort_fastertransformer {

// ============================= Variable batched Gemm things ===========================
template <typename T, typename WeightType, typename arch, typename EpilogueTag, typename ThreadblockShape,
          typename WarpShape, int Stages>
void generic_moe_gemm_kernelLauncher(const T* A, const WeightType* B, const T* weight_scales, const T* biases, T* C,
                                     int64_t* total_rows_before_expert, int64_t gemm_n, int64_t gemm_k, int num_experts,
                                     CutlassGemmConfig gemm_config, const int multi_processor_count,
                                     cudaStream_t stream, int* kernel_occupancy = nullptr) {
  if (gemm_config.split_k_style != SplitKStyle::NO_SPLIT_K) {
    ORT_THROW("[FT Error][MoeGemm] Grouped gemm does not support split-k");
  }

  static_assert(cutlass::platform::is_same<T, half>::value || cutlass::platform::is_same<T, float>::value,
                "Specialized for half, float");

  static_assert(cutlass::platform::is_same<T, WeightType>::value ||
                    cutlass::platform::is_same<WeightType, uint8_t>::value ||
                    cutlass::platform::is_same<WeightType, cutlass::uint4b_t>::value,
                "");

  // The cutlass type for the input elements. This is needed to convert to cutlass::half_t if necessary.
  using ElementType_ =
      typename cutlass::platform::conditional<cutlass::platform::is_same<T, half>::value, cutlass::half_t, T>::type;
  using ElementType = ElementType_;

  using CutlassWeightType_ =
      typename cutlass::platform::conditional<cutlass::platform::is_same<WeightType, half>::value, cutlass::half_t,
                                              WeightType>::type;
  using CutlassWeightType = CutlassWeightType_;

  // We need separate config for each architecture since we will target different tensorcore instructions. For float,
  // we do not target TCs.
  using MixedGemmArchTraits = cutlass::gemm::kernel::MixedGemmArchTraits<ElementType, CutlassWeightType, arch>;
  using ElementAccumulator = typename MixedGemmArchTraits::AccType;

  using EpilogueOp =
      typename Epilogue<ElementType, MixedGemmArchTraits::ElementsPerAccessC, ElementAccumulator, EpilogueTag>::Op;

  // Finally, set up the kernel.
  using GemmKernel_ = typename cutlass::gemm::kernel::DefaultGemmGrouped<
      ElementType, cutlass::layout::RowMajor, cutlass::ComplexTransform::kNone, MixedGemmArchTraits::ElementsPerAccessA,
      CutlassWeightType, typename MixedGemmArchTraits::LayoutB, cutlass::ComplexTransform::kNone,
      MixedGemmArchTraits::ElementsPerAccessB, ElementType, cutlass::layout::RowMajor, ElementAccumulator,
      typename MixedGemmArchTraits::OperatorClass, arch, ThreadblockShape, WarpShape,
      typename MixedGemmArchTraits::InstructionShape, EpilogueOp,
      cutlass::gemm::threadblock::GemmBatchedIdentityThreadblockSwizzle, Stages,
      cutlass::gemm::kernel::GroupScheduleMode::kDeviceOnly, typename MixedGemmArchTraits::Operator>::GemmKernel;

  using GemmKernel = cutlass::gemm::kernel::MoeFCGemm<typename GemmKernel_::Mma, typename GemmKernel_::Epilogue,
                                                      typename GemmKernel_::ThreadblockSwizzle,
                                                      arch,  // Ensure top level arch is used for dispatch
                                                      GemmKernel_::kGroupScheduleMode>;

  using GemmGrouped = cutlass::gemm::device::GemmGrouped<GemmKernel>;

  if (kernel_occupancy != nullptr) {
    *kernel_occupancy = compute_occupancy_for_kernel<GemmKernel>();
    return;
  }
  int occupancy = std::min(2, GemmGrouped::maximum_active_blocks());
  if (occupancy == 0) {
    ORT_THROW("[FT Error][MoE Runner] GPU lacks the shared memory resources to run GroupedGEMM kernel");
  }
  const int threadblock_count = multi_processor_count * occupancy;

  typename EpilogueOp::Params epilogue_op(ElementAccumulator(1.f), ElementAccumulator(0.f));

  typename GemmGrouped::Arguments args(
      num_experts, threadblock_count, epilogue_op, reinterpret_cast<const ElementType*>(A),
      reinterpret_cast<const CutlassWeightType*>(B), reinterpret_cast<const ElementType*>(weight_scales),
      reinterpret_cast<const ElementType*>(biases), reinterpret_cast<ElementType*>(C), total_rows_before_expert, gemm_n,
      gemm_k);

  GemmGrouped gemm;

  auto can_implement = gemm.can_implement(args);
  if (can_implement != cutlass::Status::kSuccess) {
    std::string err_msg =
        "MoEFC kernel will fail for params. Error: " + std::string(cutlassGetStatusString(can_implement));
    ORT_THROW("[FT Error][MoE Runner] " + err_msg);
  }

  auto init_status = gemm.initialize(args);
  if (init_status != cutlass::Status::kSuccess) {
    std::string err_msg = "Failed to initialize cutlass variable batched gemm. Error: " +
                          std::string(cutlassGetStatusString(init_status));
    ORT_THROW("[FT Error][MoE Runner] " + err_msg);
  }

  auto run_status = gemm.run(stream);
  if (run_status != cutlass::Status::kSuccess) {
    std::string err_msg =
        "Failed to run cutlass variable batched gemm. Error: " + std::string(cutlassGetStatusString(run_status));
    ORT_THROW("[FT Error][MoE Runner] " + err_msg);
  }
}

template <typename T, typename WeightType, typename arch, typename EpilogueTag, typename ThreadblockShape,
          typename WarpShape, int Stages, typename Enable = void>
struct dispatch_stages {
  static void dispatch(const T* A, const WeightType* B, const T* weight_scales, const T* biases, T* C,
                       int64_t* total_rows_before_expert, int64_t gemm_n, int64_t gemm_k, int num_experts,
                       CutlassGemmConfig gemm_config, int multi_processor_count, cudaStream_t stream,
                       int* occupancy = nullptr) {
    std::string err_msg = "Cutlass fpA_intB gemm. Not instantiates for arch " +
                          std::to_string(arch::kMinComputeCapability) + " with stages set to " + std::to_string(Stages);
    ORT_THROW("[FT Error][dispatch_stages::dispatch] " + err_msg);
  }
};

template <typename T, typename WeightType, typename arch, typename EpilogueTag, typename ThreadblockShape,
          typename WarpShape>
struct dispatch_stages<T, WeightType, arch, EpilogueTag, ThreadblockShape, WarpShape, 2> {
  static void dispatch(const T* A, const WeightType* B, const T* weight_scales, const T* biases, T* C,
                       int64_t* total_rows_before_expert, int64_t gemm_n, int64_t gemm_k, int num_experts,
                       CutlassGemmConfig gemm_config, int multi_processor_count, cudaStream_t stream,
                       int* occupancy = nullptr) {
    generic_moe_gemm_kernelLauncher<T, WeightType, arch, EpilogueTag, ThreadblockShape, WarpShape, 2>(
        A, B, weight_scales, biases, C, total_rows_before_expert, gemm_n, gemm_k, num_experts, gemm_config,
        multi_processor_count, stream, occupancy);
  }
};

template <typename T, typename WeightType, typename EpilogueTag, typename ThreadblockShape, typename WarpShape,
          int Stages>
struct dispatch_stages<T, WeightType, cutlass::arch::Sm80, EpilogueTag, ThreadblockShape, WarpShape, Stages,
                       typename std::enable_if<(Stages > 2)>::type> {
  static void dispatch(const T* A, const WeightType* B, const T* weight_scales, const T* biases, T* C,
                       int64_t* total_rows_before_expert, int64_t gemm_n, int64_t gemm_k, int num_experts,
                       CutlassGemmConfig gemm_config, int multi_processor_count, cudaStream_t stream,
                       int* occupancy = nullptr) {
    generic_moe_gemm_kernelLauncher<T, WeightType, cutlass::arch::Sm80, EpilogueTag, ThreadblockShape, WarpShape,
                                    Stages>(A, B, weight_scales, biases, C, total_rows_before_expert, gemm_n, gemm_k,
                                            num_experts, gemm_config, multi_processor_count, stream, occupancy);
  }
};

template <typename T, typename WeightType, typename arch, typename EpilogueTag, typename ThreadblockShape,
          typename WarpShape>
void dispatch_gemm_config(const T* A, const WeightType* B, const T* weight_scales, const T* biases, T* C,
                          int64_t* total_rows_before_expert, int64_t gemm_n, int64_t gemm_k, int num_experts,
                          CutlassGemmConfig gemm_config, int multi_processor_count, cudaStream_t stream,
                          int* occupancy = nullptr) {
  switch (gemm_config.stages) {
    case 2:
      using DispatcherStages2 = dispatch_stages<T, WeightType, arch, EpilogueTag, ThreadblockShape, WarpShape, 2>;
      DispatcherStages2::dispatch(A, B, weight_scales, biases, C, total_rows_before_expert, gemm_n, gemm_k, num_experts,
                                  gemm_config, multi_processor_count, stream, occupancy);
      break;
    case 3:
      using DispatcherStages3 = dispatch_stages<T, WeightType, arch, EpilogueTag, ThreadblockShape, WarpShape, 3>;
      DispatcherStages3::dispatch(A, B, weight_scales, biases, C, total_rows_before_expert, gemm_n, gemm_k, num_experts,
                                  gemm_config, multi_processor_count, stream, occupancy);
      break;
    case 4:
      using DispatcherStages4 = dispatch_stages<T, WeightType, arch, EpilogueTag, ThreadblockShape, WarpShape, 4>;
      DispatcherStages4::dispatch(A, B, weight_scales, biases, C, total_rows_before_expert, gemm_n, gemm_k, num_experts,
                                  gemm_config, multi_processor_count, stream, occupancy);
      break;
    default:
      std::string err_msg = "dispatch_gemm_config does not support stages " + std::to_string(gemm_config.stages);
      ORT_THROW("[FT Error][MoE][dispatch_gemm_config] " + err_msg);
      break;
  }
}

// This overload will handle tensorop gemms. It is disabled via SFINAE for fp32.
// This overload is only enabled when T == WeightType.
template <
    typename T, typename WeightType, typename arch, typename EpilogueTag,
    typename std::enable_if<!std::is_same<T, float>::value && std::is_same<T, WeightType>::value>::type* = nullptr>
void dispatch_moe_gemm_to_cutlass(const T* A, const WeightType* B, const T* weight_scales, const T* biases, T* C,
                                  int64_t* total_rows_before_expert, int64_t total_rows, int64_t gemm_n, int64_t gemm_k,
                                  int num_experts, CutlassGemmConfig gemm_config, int sm_version,
                                  int multi_processor_count, cudaStream_t stream, int* occupancy = nullptr) {
  switch (gemm_config.tile_config) {
    case CutlassTileConfig::CtaShape32x128x64_WarpShape32x32x64:
      dispatch_gemm_config<T, WeightType, arch, EpilogueTag, cutlass::gemm::GemmShape<32, 128, 64>,
                           cutlass::gemm::GemmShape<32, 32, 64>>(A, B, weight_scales, biases, C,
                                                                 total_rows_before_expert, gemm_n, gemm_k, num_experts,
                                                                 gemm_config, multi_processor_count, stream, occupancy);
      break;
    case CutlassTileConfig::CtaShape64x128x64_WarpShape32x64x64:
      dispatch_gemm_config<T, WeightType, arch, EpilogueTag, cutlass::gemm::GemmShape<64, 128, 64>,
                           cutlass::gemm::GemmShape<32, 64, 64>>(A, B, weight_scales, biases, C,
                                                                 total_rows_before_expert, gemm_n, gemm_k, num_experts,
                                                                 gemm_config, multi_processor_count, stream, occupancy);
      break;
    case CutlassTileConfig::CtaShape128x128x64_WarpShape64x32x64:
      dispatch_gemm_config<T, WeightType, arch, EpilogueTag, cutlass::gemm::GemmShape<128, 128, 64>,
                           cutlass::gemm::GemmShape<64, 32, 64>>(A, B, weight_scales, biases, C,
                                                                 total_rows_before_expert, gemm_n, gemm_k, num_experts,
                                                                 gemm_config, multi_processor_count, stream, occupancy);
      break;
    case CutlassTileConfig::Undefined:
      ORT_THROW("[FT Error][dispatch_moe_gemm_to_cutlass] gemm config undefined.");
      break;
    case CutlassTileConfig::ChooseWithHeuristic:
      ORT_THROW("[FT Error][dispatch_moe_gemm_to_cutlass] gemm config should have already been set by heuristic.");
      break;
    default:
      ORT_THROW("[FT Error][dispatch_moe_gemm_to_cutlass] Config is invalid for same type MoE tensorop GEMM.");
      break;
  }
}

// Tensorop GEMM overload
// Overload for quantize MoE GEMMs. We disable some warp configs here since they will not be used and we can improve
// compile time
template <
    typename T, typename WeightType, typename arch, typename EpilogueTag,
    typename std::enable_if<!std::is_same<T, float>::value && !std::is_same<T, WeightType>::value>::type* = nullptr>
void dispatch_moe_gemm_to_cutlass(const T* A, const WeightType* B, const T* weight_scales, const T* biases, T* C,
                                  int64_t* total_rows_before_expert, int64_t total_rows, int64_t gemm_n, int64_t gemm_k,
                                  int num_experts, CutlassGemmConfig gemm_config, int sm_version,
                                  int multi_processor_count, cudaStream_t stream, int* occupancy = nullptr) {
  switch (gemm_config.tile_config) {
    case CutlassTileConfig::CtaShape32x128x64_WarpShape32x32x64:
      dispatch_gemm_config<T, WeightType, arch, EpilogueTag, cutlass::gemm::GemmShape<32, 128, 64>,
                           cutlass::gemm::GemmShape<32, 32, 64>>(A, B, weight_scales, biases, C,
                                                                 total_rows_before_expert, gemm_n, gemm_k, num_experts,
                                                                 gemm_config, multi_processor_count, stream, occupancy);
      break;
    case CutlassTileConfig::CtaShape64x128x64_WarpShape64x32x64:
      dispatch_gemm_config<T, WeightType, arch, EpilogueTag, cutlass::gemm::GemmShape<64, 128, 64>,
                           cutlass::gemm::GemmShape<64, 32, 64>>(A, B, weight_scales, biases, C,
                                                                 total_rows_before_expert, gemm_n, gemm_k, num_experts,
                                                                 gemm_config, multi_processor_count, stream, occupancy);
      break;
    case CutlassTileConfig::CtaShape128x128x64_WarpShape128x32x64:
      dispatch_gemm_config<T, WeightType, arch, EpilogueTag, cutlass::gemm::GemmShape<128, 128, 64>,
                           cutlass::gemm::GemmShape<128, 32, 64>>(
          A, B, weight_scales, biases, C, total_rows_before_expert, gemm_n, gemm_k, num_experts, gemm_config,
          multi_processor_count, stream, occupancy);
      break;
    case CutlassTileConfig::Undefined:
      ORT_THROW("[FT Error][dispatch_moe_gemm_to_cutlass] gemm config undefined.");
      break;
    case CutlassTileConfig::ChooseWithHeuristic:
      ORT_THROW("[FT Error][dispatch_moe_gemm_to_cutlass] gemm config should have already been set by heuristic.");
      break;
    default:
      ORT_THROW("[FT Error][dispatch_moe_gemm_to_cutlass] Config is invalid for mixed type tensorop GEMM.");
      break;
  }
}

// This overload will handle simt gemms. It is disabled via SFINAE for tensorop.
template <typename T, typename WeightType, typename arch, typename EpilogueTag,
          typename std::enable_if<std::is_same<T, float>::value>::type* = nullptr>
void dispatch_moe_gemm_to_cutlass(const T* A, const WeightType* B, const T* weight_scales, const T* biases, T* C,
                                  int64_t* total_rows_before_expert, int64_t total_rows, int64_t gemm_n, int64_t gemm_k,
                                  int num_experts, CutlassGemmConfig gemm_config, int sm_version,
                                  int multi_processor_count, cudaStream_t stream, int* occupancy = nullptr) {
  switch (gemm_config.tile_config) {
    case CutlassTileConfig::CtaShape128x128x8_WarpShape64x64x8:
      dispatch_gemm_config<T, WeightType, arch, EpilogueTag, cutlass::gemm::GemmShape<128, 128, 8>,
                           cutlass::gemm::GemmShape<64, 64, 8>>(A, B, weight_scales, biases, C,
                                                                total_rows_before_expert, gemm_n, gemm_k, num_experts,
                                                                gemm_config, multi_processor_count, stream, occupancy);
      break;
    case CutlassTileConfig::Undefined:
      ORT_THROW("[FT Error][dispatch_moe_gemm_to_cutlass][SIMT] gemm config undefined.");
      break;
    case CutlassTileConfig::ChooseWithHeuristic:
      ORT_THROW(
          "[FT Error][dispatch_moe_gemm_to_cutlass][SIMT] gemm config should have already been set by heuristic.");
      break;
    default:
      ORT_THROW("[FT Error][dispatch_moe_gemm_to_cutlass][SIMT] Unsupported config for float MoE gemm.");
      break;
  }
}

template <typename T, typename WeightType>
MoeGemmRunner<T, WeightType>::MoeGemmRunner() {}

template <typename T, typename WeightType>
void MoeGemmRunner<T, WeightType>::initialize(int sm_version) {
  int device{-1};
  cudaGetDevice(&device);
  sm_ = sm_version;
  cudaDeviceGetAttribute(&multi_processor_count_, cudaDevAttrMultiProcessorCount, device);
}

template <typename T, typename WeightType>
template <typename EpilogueTag>
void MoeGemmRunner<T, WeightType>::dispatch_to_arch<EpilogueTag>(const T* A, const WeightType* B,
                                                                 const T* weight_scales, const T* biases, T* C,
                                                                 int64_t* total_rows_before_expert, int64_t total_rows,
                                                                 int64_t gemm_n, int64_t gemm_k, int num_experts,
                                                                 CutlassGemmConfig gemm_config, cudaStream_t stream,
                                                                 int* occupancy) {
  if (sm_ >= 70 && sm_ < 75) {
    dispatch_moe_gemm_to_cutlass<T, WeightType, cutlass::arch::Sm70, EpilogueTag>(
        A, B, weight_scales, biases, C, total_rows_before_expert, total_rows, gemm_n, gemm_k, num_experts, gemm_config,
        sm_, multi_processor_count_, stream, occupancy);
  } else if (sm_ >= 75 && sm_ < 80) {
    dispatch_moe_gemm_to_cutlass<T, WeightType, cutlass::arch::Sm75, EpilogueTag>(
        A, B, weight_scales, biases, C, total_rows_before_expert, total_rows, gemm_n, gemm_k, num_experts, gemm_config,
        sm_, multi_processor_count_, stream, occupancy);
  } else if (sm_ >= 80 && sm_ < 90) {
    dispatch_moe_gemm_to_cutlass<T, WeightType, cutlass::arch::Sm80, EpilogueTag>(
        A, B, weight_scales, biases, C, total_rows_before_expert, total_rows, gemm_n, gemm_k, num_experts, gemm_config,
        sm_, multi_processor_count_, stream, occupancy);
  } else {
    ORT_THROW("[FT Error][MoE][GEMM Dispatch] Arch unsupported for MoE GEMM");
  }
}

template <typename T, typename WeightType>
template <typename EpilogueTag>
void MoeGemmRunner<T, WeightType>::run_gemm<EpilogueTag>(const T* A, const WeightType* B, const T* weight_scales,
                                                         const T* biases, T* C, int64_t* total_rows_before_expert,
                                                         int64_t total_rows, int64_t gemm_n, int64_t gemm_k,
                                                         int num_experts, cudaStream_t stream) {
  static constexpr bool is_weight_only = !std::is_same<T, WeightType>::value;
  static constexpr bool only_simt_configs = std::is_same<T, float>::value;
  std::vector<CutlassGemmConfig> candidate_configs = get_candidate_configs(sm_, is_weight_only, only_simt_configs);
  std::vector<int> occupancies(candidate_configs.size());

  for (size_t ii = 0; ii < candidate_configs.size(); ++ii) {
    dispatch_to_arch<EpilogueTag>(A, B, weight_scales, biases, C, total_rows_before_expert, total_rows, gemm_n, gemm_k,
                                  num_experts, candidate_configs[ii], stream, &occupancies[ii]);
  }

  static constexpr int workspace_bytes = 0;  // No workspace for MoE GEMMs.
  static constexpr int split_k_limit = 1;    // MoE GEMM does not support split-k.
  CutlassGemmConfig chosen_config =
      estimate_best_config_from_occupancies(candidate_configs, occupancies, total_rows, gemm_n, gemm_k, num_experts,
                                            split_k_limit, workspace_bytes, multi_processor_count_, is_weight_only);

  dispatch_to_arch<EpilogueTag>(A, B, weight_scales, biases, C, total_rows_before_expert, total_rows, gemm_n, gemm_k,
                                num_experts, chosen_config, stream);
}

template <typename T, typename WeightType>
void MoeGemmRunner<T, WeightType>::moe_gemm_bias_act(const T* A, const WeightType* B, const T* weight_scales,
                                                     const T* biases, T* C, int64_t* total_rows_before_expert,
                                                     int64_t total_rows, int64_t gemm_n, int64_t gemm_k,
                                                     int num_experts, ActivationType activation_type,
                                                     cudaStream_t stream) {
  switch (activation_type) {
    case ActivationType::Relu:
      run_gemm<EpilogueOpBiasReLU>(A, B, weight_scales, biases, C, total_rows_before_expert, total_rows, gemm_n, gemm_k,
                                   num_experts, stream);
      break;
    case ActivationType::Gelu:
      run_gemm<EpilogueOpBiasFtGelu>(A, B, weight_scales, biases, C, total_rows_before_expert, total_rows, gemm_n,
                                     gemm_k, num_experts, stream);
      break;
    case ActivationType::Silu:
      run_gemm<EpilogueOpBiasSilu>(A, B, weight_scales, biases, C, total_rows_before_expert, total_rows, gemm_n, gemm_k,
                                   num_experts, stream);
      break;
    case ActivationType::Identity:
      run_gemm<EpilogueOpBias>(A, B, weight_scales, biases, C, total_rows_before_expert, total_rows, gemm_n, gemm_k,
                               num_experts, stream);
      break;
    case ActivationType::InvalidType:
      ORT_THROW("[FT Error][MoE Runner] Invalid activation type for MoE GEMM");
      break;
    default: {
      ORT_THROW("[FT Error][MoE Runner] Invalid activation type for MoE GEMM");
    }
  }
}

template <typename T, typename WeightType>
void MoeGemmRunner<T, WeightType>::moe_gemm(const T* A, const WeightType* B, const T* weight_scales, T* C,
                                            int64_t* total_rows_before_expert, int64_t total_rows, int64_t gemm_n,
                                            int64_t gemm_k, int num_experts, cudaStream_t stream) {
  run_gemm<EpilogueOpNoBias>(A, B, weight_scales, nullptr, C, total_rows_before_expert, total_rows, gemm_n, gemm_k,
                             num_experts, stream);
}

<<<<<<< HEAD
template <typename T, typename WeightType>
void MoeGemmRunner<T, WeightType>::moe_gemm(const T* A, const WeightType* B, const T* weight_scales, const T* biases,
                                            T* C, int64_t* total_rows_before_expert, int64_t total_rows,
                                            int64_t gemm_n, int64_t gemm_k, int num_experts, cudaStream_t stream) {
  run_gemm<EpilogueOpNoBias>(A, B, weight_scales, biases, C, total_rows_before_expert, total_rows, gemm_n, gemm_k,
                             num_experts, stream);
}

}  // namespace ort_fastertransformer
=======
}  // namespace ort_fastertransformer

#endif
>>>>>>> 52e56014
<|MERGE_RESOLUTION|>--- conflicted
+++ resolved
@@ -428,7 +428,6 @@
                              num_experts, stream);
 }
 
-<<<<<<< HEAD
 template <typename T, typename WeightType>
 void MoeGemmRunner<T, WeightType>::moe_gemm(const T* A, const WeightType* B, const T* weight_scales, const T* biases,
                                             T* C, int64_t* total_rows_before_expert, int64_t total_rows,
@@ -438,8 +437,5 @@
 }
 
 }  // namespace ort_fastertransformer
-=======
-}  // namespace ort_fastertransformer
-
-#endif
->>>>>>> 52e56014
+
+#endif
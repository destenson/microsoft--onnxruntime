--- conflicted
+++ resolved
@@ -96,25 +96,14 @@
   size_t element_size = sizeof(T);
   typedef typename ToCudaType<T>::MappedType CudaT;
 
-<<<<<<< HEAD
-  if (!LaunchSkipLayerNormKernel(
+  if (!LaunchSkipLayerNormKernel<CudaT>(
           Stream(ctx),
-          output->template MutableData<T>(),
-          input->template Data<T>(),
-          skip->template Data<T>(),
-          gamma->template Data<T>(),
-          beta != nullptr ? beta->template Data<T>() : nullptr,
-          bias != nullptr ? bias->template Data<T>() : nullptr,
-=======
-  if (!LaunchSkipLayerNormKernel<CudaT>(
-          Stream(),
           reinterpret_cast<CudaT*>(output->template MutableData<T>()),
           reinterpret_cast<const CudaT*>(input->template Data<T>()),
           reinterpret_cast<const CudaT*>(skip->template Data<T>()),
           reinterpret_cast<const CudaT*>(gamma->template Data<T>()),
           (beta != nullptr) ? reinterpret_cast<const CudaT*>(beta->template Data<T>()) : nullptr,
           (bias != nullptr) ? reinterpret_cast<const CudaT*>(bias->template Data<T>()) : nullptr,
->>>>>>> 173bcdbc
           epsilon_,
           hidden_size,
           static_cast<int>(element_count),

// Copyright (c) Microsoft Corporation. All rights reserved.
// Licensed under the MIT License.

#include "contrib_ops/cpu/quantization/matmul_nbits_impl.h"

#include <cstdint>
#include <type_traits>

#include "core/common/common.h"
#include "core/common/narrow.h"
#include "core/common/safeint.h"
#include "core/framework/op_kernel.h"
#include "core/mlas/inc/mlas.h"
#include "core/mlas/inc/mlas_qnbit.h"
#include "core/mlas/inc/mlas_q4.h"
#include "core/providers/cpu/math/matmul_helper.h"
#include "core/providers/common.h"

namespace onnxruntime {
namespace contrib {

namespace {

// MatMulNBits op input indices.
// These should match the inputs names specified in the op schema.
namespace InputIndex {
constexpr size_t A = 0,
                 B = 1,
                 scales = 2,
                 zero_points = 3,
                 g_idx = 4,
                 bias = 5;
};

int64_t GetAccuracyLevel(size_t nbits, size_t block_size, int64_t accuracy_level_attr) {
  const auto accuracy_level = std::clamp(accuracy_level_attr,
                                         static_cast<int64_t>(CompMostAccurate),
                                         static_cast<int64_t>(CompLeastAccurate));

  // Find a supported accuracy level that is not less accurate than the one given.
  // CompMostAccurate is always supported with the fallback implementation.
  // Note: A higher numeric accuracy level value means lower accuracy, so the comparison order is reversed.
  int64_t effective_accuracy_level = accuracy_level;
  for (; effective_accuracy_level > CompMostAccurate; --effective_accuracy_level) {
    const auto compute_type = static_cast<MLAS_SQNBIT_GEMM_COMPUTE_TYPE>(effective_accuracy_level);
    if (MlasIsSQNBitGemmAvailable(nbits, block_size, compute_type)) {
      break;
    }
  }

  return effective_accuracy_level;
}
}  // namespace

bool GetType(const NodeArg& node_arg, int32_t& type) {
  type = ONNX_NAMESPACE::TensorProto_DataType_UNDEFINED;
  const auto* type_proto = node_arg.TypeAsProto();
  if (!type_proto || !type_proto->has_tensor_type() || !type_proto->tensor_type().has_elem_type()) {
    return false;
  }

  type = type_proto->tensor_type().elem_type();
  return true;
}

// T1 is the type of the input matrix A, scales and biases.
// Use class level template to facilitate specialization for different types.
template <typename T1>
class MatMulNBits final : public OpKernel {
 public:
  MatMulNBits(const OpKernelInfo& info)
      : OpKernel(info),
        K_{narrow<size_t>(info.GetAttr<int64_t>("K"))},
        N_{narrow<size_t>(info.GetAttr<int64_t>("N"))},
        block_size_{narrow<size_t>(info.GetAttr<int64_t>("block_size"))},
        nbits_{narrow<size_t>(info.GetAttr<int64_t>("bits"))},
        accuracy_level_{GetAccuracyLevel(nbits_, block_size_, info.GetAttr<int64_t>("accuracy_level"))},
        has_g_idx_{info.GetInputCount() > InputIndex::g_idx && info.node().InputDefs()[InputIndex::g_idx]->Exists()},
        has_bias_{info.GetInputCount() > InputIndex::bias && info.node().InputDefs()[InputIndex::bias]->Exists()},
        compute_type_{static_cast<MLAS_SQNBIT_GEMM_COMPUTE_TYPE>(accuracy_level_)} {
    const auto& node = info.node();
    auto input_defs = node.InputDefs();
    const NodeArg* zero_point_arg =
        (info.GetInputCount() > InputIndex::zero_points && input_defs[InputIndex::zero_points]->Exists())
            ? input_defs[3]
            : nullptr;

    if (int32_t type; zero_point_arg && GetType(*zero_point_arg, type)) {
      has_unquantized_zero_point_ = type != ONNX_NAMESPACE::TensorProto_DataType_UINT8;
    }

    ORT_ENFORCE(nbits_ == 4,
                "Only 4b quantization is supported for MatMulNBits op, additional bits support is planned.");
    const Tensor* tensor_zero_point = nullptr;
    has_zp_input_ = info.TryGetConstantInput(InputIndex::zero_points, &tensor_zero_point);
  }

  Status Compute(OpKernelContext* context) const override;

  Status PrePack(const Tensor& tensor, int input_idx, AllocatorPtr alloc,
                 bool save_prepacked_initializers,
                 /*out*/ bool& is_packed,
                 /*out*/ PrePackedWeights* prepacked_weights) override;

<<<<<<< HEAD
  void ConvertPrepackWeightIntoTensor(const onnxruntime::Tensor& tensor);
=======
  void ConvertPrepackWeightIntoTensor(const onnxruntime::Tensor& tensor, int input_idx);
>>>>>>> b4afc626

  Status UseSharedPrePackedBuffers(std::vector<BufferUniquePtr>& prepacked_buffers, int input_idx,
                                   /*out*/ bool& used_shared_buffers) override;

<<<<<<< HEAD
  Tensor* GetPrePackTensors(int /*input_index*/) override;

  Status SetPrePackTensors(int input_idx, const Tensor* pre_packed_tensor) override;
=======
  std::optional<Tensor> GetPrePackTensor(int /*input_idx*/) override;

  Status SetPrePackTensor(int input_idx, const Tensor& pre_packed_tensor) override;
>>>>>>> b4afc626

 private:
  const size_t K_;
  const size_t N_;
  const size_t block_size_;
  const size_t nbits_;
  const int64_t accuracy_level_;
  const bool has_g_idx_;
  const bool has_bias_;
  const MLAS_SQNBIT_GEMM_COMPUTE_TYPE compute_type_;
  bool has_unquantized_zero_point_{false};
  const bool column_wise_quant_{true};
  IAllocatorUniquePtr<void> packed_b_{};
  size_t packed_b_size_{0};
  IAllocatorUniquePtr<float> scales_fp32_{};
  IAllocatorUniquePtr<float> bias_fp32_{};
<<<<<<< HEAD
  Tensor* packed_tensor_{nullptr};
=======
  std::optional<Tensor> packed_tensor_{std::nullopt};
  MLDataType prepack_tensor_data_type_;
>>>>>>> b4afc626

  bool has_zp_input_{false};

  // dequantize B first and then compute float gemm
  Status ComputeBUnpacked(const Tensor* a,
                          const Tensor* b,
                          const Tensor* scales,
                          const Tensor* zero_points,
                          const Tensor* reorder_idx,
                          const Tensor* bias,
                          Tensor* y,
                          AllocatorPtr& allocator,
                          concurrency::ThreadPool* thread_pool,
                          const MatMulComputeHelper& helper) const {
    ORT_THROW("ComputeBUnpacked is not supported for T1 type.");
  }

  Status ComputeBPacked(const Tensor* a,
                        const Tensor* scales,
                        const Tensor* zero_points,
                        const Tensor* bias,
                        Tensor* y,
                        AllocatorPtr& allocator,
                        concurrency::ThreadPool* thread_pool,
                        const MatMulComputeHelper& helper) const {
    ORT_THROW("ComputeBPacked is not supported for T1 type.");
  }
};

template <typename T1>
<<<<<<< HEAD
Status MatMulNBits<T1>::PrePack(const Tensor& tensor, int input_idx, /*out*/ AllocatorPtr alloc,
                                bool /*save_prepacked_initializers*/,
                                /*out*/ bool& is_packed,
                                /*out*/ PrePackedWeights* prepacked_weights) {
  is_packed = false;
  if (has_g_idx_ || has_unquantized_zero_point_) {
    return Status::OK();
  }

  if (!all_constant_) {
    return Status::OK();
  }

  if (has_bias_) {  // adding bias is not supported
    return Status::OK();
  }

  if (nbits_ != 4) {
    return Status::OK();
  }

  MLAS_THREADPOOL* pool = nullptr;

  auto nbits = static_cast<int>(nbits_);
=======
void MatMulNBits<T1>::ConvertPrepackWeightIntoTensor(const onnxruntime::Tensor& tensor, int input_idx) {
>>>>>>> b4afc626
  if (input_idx == InputIndex::B) {
    prepack_tensor_data_type_ = tensor.DataType();
  }

  TensorShapeVector weights_dims = {static_cast<int64_t>((packed_b_size_ - 1) / prepack_tensor_data_type_->Size()) + 1};
  packed_tensor_ = Tensor(prepack_tensor_data_type_,
                          TensorShape(weights_dims),
                          packed_b_.get(),
                          OrtMemoryInfo(CPU, OrtAllocatorType::OrtDeviceAllocator));
}

template <typename T1>
Status MatMulNBits<T1>::PrePack(const Tensor& tensor, int input_idx, /*out*/ AllocatorPtr alloc,
                                bool save_prepacked_initializers,
                                /*out*/ bool& is_packed,
                                /*out*/ PrePackedWeights* prepacked_weights) {
  ORT_UNUSED_PARAMETER(prepacked_weights);
  is_packed = false;
  if (has_g_idx_ || has_unquantized_zero_point_) {
    return Status::OK();
  }

  if (!MlasIsSQNBitGemmAvailable(nbits_, block_size_, compute_type_)) {
    return Status::OK();
  }
  if (input_idx == InputIndex::B) {
    packed_b_size_ = MlasSQNBitGemmPackQuantBDataSize(N_, K_, nbits_, block_size_, compute_type_);
    if (packed_b_size_ == 0) {
      return Status::OK();
    }
    auto qptr = tensor.DataRaw();
    packed_b_ = IAllocator::MakeUniquePtr<void>(alloc, packed_b_size_, true);
    MlasSQNBitGemmPackQuantBData(N_, K_, nbits_, block_size_, compute_type_, qptr, packed_b_.get(), nullptr, has_zp_input_, nullptr, nullptr);
    is_packed = true;
  } else if (compute_type_ == CompInt8) {
#ifdef MLAS_TARGET_AMD64_IX86
    if (input_idx == InputIndex::scales && packed_b_ != nullptr) {
      auto sptr = tensor.Data<float>();
      MlasSQNBitGemmPackQuantBData(N_, K_, nbits_, block_size_, compute_type_, nullptr, packed_b_.get(), sptr,
                                   has_zp_input_, nullptr, nullptr);
      is_packed = false;
    } else if (input_idx == InputIndex::zero_points && packed_b_ != nullptr) {
      auto zptr = tensor.Data<uint8_t>();
      MlasSQNBitGemmPackQuantBData(N_, K_, nbits_, block_size_, compute_type_, nullptr, packed_b_.get(), nullptr, has_zp_input_, zptr, nullptr);
      is_packed = false;
    }
#endif  // MLAS_TARGET_AMD64_IX86
  }

  if (save_prepacked_initializers) {
<<<<<<< HEAD
    ConvertPrepackWeightIntoTensor(tensor);
=======
    ConvertPrepackWeightIntoTensor(tensor, input_idx);
>>>>>>> b4afc626
  }

  return Status::OK();
}

template <typename T1>
void MatMulNBits<T1>::ConvertPrepackWeightIntoTensor(const onnxruntime::Tensor& tensor) {
  if (packed_tensor_ == nullptr) {
    std::vector<int64_t> weights_dims = {static_cast<int64_t>((packed_b_size_ - 1) / tensor.DataType()->Size()) + 1};
    packed_tensor_ = new Tensor(tensor.DataType(),
                                TensorShape(weights_dims),
                                packed_b_.get(),
                                OrtMemoryInfo(CPU, OrtAllocatorType::OrtDeviceAllocator));
  } else {
    packed_tensor_ = new Tensor(packed_tensor_->DataType(),
                                packed_tensor_->Shape(),
                                packed_b_.get(),
                                OrtMemoryInfo(CPU, OrtAllocatorType::OrtDeviceAllocator));
  }
}

template <>
Status MatMulNBits<MLFloat16>::PrePack(const Tensor& tensor, int input_idx, /*out*/ AllocatorPtr alloc,
                                       bool save_prepacked_initializers,
                                       /*out*/ bool& is_packed,
                                       /*out*/ PrePackedWeights* prepacked_weights) {
  ORT_UNUSED_PARAMETER(prepacked_weights);

  if (input_idx == InputIndex::scales || input_idx == InputIndex::bias) {
    auto sptr = tensor.Data<MLFloat16>();
    auto tensor_size = static_cast<size_t>(tensor.Shape().Size());
    auto ptr = IAllocator::MakeUniquePtr<float>(alloc, tensor_size, true);
    MlasConvertHalfToFloatBuffer(sptr, ptr.get(), tensor_size);
    if (input_idx == InputIndex::scales) {
      scales_fp32_ = std::move(ptr);
    } else {
      bias_fp32_ = std::move(ptr);
    }
  }

  is_packed = false;
  if (has_g_idx_ || has_unquantized_zero_point_) {
    return Status::OK();
  }

  if (!MlasIsSQNBitGemmAvailable(nbits_, block_size_, compute_type_)) {
    return Status::OK();
  }
  if (input_idx == InputIndex::B) {
    packed_b_size_ = MlasSQNBitGemmPackQuantBDataSize(N_, K_, nbits_, block_size_, compute_type_);
    if (packed_b_size_ == 0) {
      return Status::OK();
    }
    auto qptr = tensor.DataRaw();
    packed_b_ = IAllocator::MakeUniquePtr<void>(alloc, packed_b_size_, true);
    MlasSQNBitGemmPackQuantBData(N_, K_, nbits_, block_size_, compute_type_, qptr, packed_b_.get(),
                                 nullptr, has_zp_input_, nullptr, nullptr);
    is_packed = true;
  } else if (compute_type_ == CompInt8) {
#ifdef MLAS_TARGET_AMD64_IX86
    if (input_idx == InputIndex::scales && packed_b_ != nullptr) {
      MlasSQNBitGemmPackQuantBData(N_, K_, nbits_, block_size_, compute_type_, nullptr, packed_b_.get(),
                                   scales_fp32_.get(), has_zp_input_, nullptr, nullptr);
      is_packed = false;
    } else if (input_idx == InputIndex::zero_points && packed_b_ != nullptr) {
      auto zptr = tensor.Data<uint8_t>();
      MlasSQNBitGemmPackQuantBData(N_, K_, nbits_, block_size_, compute_type_, nullptr, packed_b_.get(),
                                   nullptr, has_zp_input_, zptr, nullptr);
      is_packed = false;
    }
#endif  // MLAS_TARGET_AMD64_IX86
  }
#endif  // defined(ORT_NEURAL_SPEED)

<<<<<<< HEAD
if (save_prepacked_initializers) {
  ConvertPrepackWeightIntoTensor(tensor);
}

return Status::OK();
}

template <typename T1>
Tensor* MatMulNBits<T1>::GetPrePackTensors(int /*input_index*/) {
  return packed_tensor_;
}

template <typename T1>
Status MatMulNBits<T1>::SetPrePackTensors(int input_idx, const Tensor* pre_packed_tensor) {
  if (input_idx == 1) {
    packed_tensor_ = const_cast<Tensor*>(pre_packed_tensor);
    packed_b_ = BufferUniquePtr(packed_tensor_->MutableDataRaw());
  }

  return Status::OK();
}

=======
  if (save_prepacked_initializers) {
    ConvertPrepackWeightIntoTensor(tensor, input_idx);
  }

  return Status::OK();
}

>>>>>>> b4afc626
template <typename T1>
std::optional<Tensor> MatMulNBits<T1>::GetPrePackTensor(int input_idx) {
  // For this kernel, prepack is performed on input_B, and possibly scales, zeros_points.
  // During compute process, scales and zeros_points will keep as it is and only use prepacked
  // buffer to replace input_B.
  // Inorder to cope with this logic, we need to return latest prepacked buffer and only serialize
  // the latest one. So, we need to always return packed_tensor_ here not only for input_B.
  ORT_UNUSED_PARAMETER(input_idx);
  return std::move(packed_tensor_);
}

template <typename T1>
Status MatMulNBits<T1>::SetPrePackTensor(int input_idx, const Tensor& pre_packed_tensor) {
  if (input_idx == 1) {
    // pre_packed_tensor is constant initialized tensor and its lifecycle is managed by session_state,
    // session_state will release memory from pre_packed_tensor. packed_b_ will not release memory so
    // pass empty/default buffer deleter here.
    // const_cast here is temporary, will fix in follow up PR.
    packed_b_ = BufferUniquePtr(const_cast<void*>(pre_packed_tensor.DataRaw()), BufferDeleter());
  }

  return Status::OK();
}

template <typename T1>
Status MatMulNBits<T1>::UseSharedPrePackedBuffers(std::vector<BufferUniquePtr>& prepacked_buffers, int input_idx,
                                                  /*out*/ bool& used_shared_buffers) {
  used_shared_buffers = false;

  if (input_idx == 1) {
    used_shared_buffers = true;
    packed_b_ = std::move(prepacked_buffers[0]);
  }

  return Status::OK();
}

template <>
Status MatMulNBits<float>::ComputeBPacked(const Tensor* a,
                                          const Tensor* scales,
                                          const Tensor* zero_points,
                                          const Tensor* bias,
                                          Tensor* y,
                                          AllocatorPtr& allocator,
                                          concurrency::ThreadPool* thread_pool,
                                          const MatMulComputeHelper& helper) const {
  const auto* a_data = a->Data<float>();
  const auto* scales_data = scales->Data<float>();
  const auto* zero_points_data = zero_points == nullptr ? nullptr : zero_points->DataRaw();
  const auto* bias_data = bias == nullptr ? nullptr : bias->Data<float>();
  auto* y_data = y->MutableData<float>();

  const size_t batch_count = helper.OutputOffsets().size();
  const size_t M = static_cast<size_t>(helper.M());
  const size_t N = static_cast<size_t>(helper.N());
  const size_t K = static_cast<size_t>(helper.K());
  const size_t lda = helper.Lda(false);

  IAllocatorUniquePtr<std::byte> workspace{};
  const size_t workspace_size = MlasSQNBitGemmBatchWorkspaceSize(
      M, N, K, batch_count, nbits_, block_size_, compute_type_);
  if (workspace_size > 0) {
    // Use reserve since no caching is needed
    workspace = IAllocator::MakeUniquePtr<std::byte>(allocator, workspace_size, true);
  }

  InlinedVector<MLAS_SQNBIT_GEMM_DATA_PARAMS> data(batch_count);
  for (size_t i = 0; i < batch_count; ++i) {
    data[i].A = a_data + helper.LeftOffsets()[i];
    data[i].lda = lda;
#ifdef MLAS_TARGET_AMD64_IX86
    if (compute_type_ == CompInt8) {
      data[i].QuantBDataWorkspace = packed_b_.get();
    }
#endif
    data[i].PackedQuantBData = static_cast<std::byte*>(packed_b_.get());
    data[i].QuantBScale = scales_data;
    data[i].QuantBZeroPoint = zero_points_data;
    data[i].Bias = bias_data;
    data[i].C = y_data + helper.OutputOffsets()[i];
    data[i].ldc = N;
  }
  MlasSQNBitGemmBatch(M, N, K, batch_count, nbits_, block_size_, compute_type_, data.data(), workspace.get(),
                      thread_pool);
  return Status::OK();
}

template <>
Status MatMulNBits<MLFloat16>::ComputeBPacked(const Tensor* a,
                                              const Tensor* scales,
                                              const Tensor* zero_points,
                                              const Tensor* bias,
                                              Tensor* y,
                                              AllocatorPtr& allocator,
                                              concurrency::ThreadPool* thread_pool,
                                              const MatMulComputeHelper& helper) const {
  const auto* a_data = a->Data<MLFloat16>();
  const auto* scales_data = scales->Data<MLFloat16>();
  const auto* zero_points_data = zero_points == nullptr ? nullptr : zero_points->DataRaw();
  const auto* bias_data = bias == nullptr ? nullptr : bias->Data<MLFloat16>();
  auto* y_data = y->MutableData<MLFloat16>();

  const size_t batch_count = helper.OutputOffsets().size();
  const size_t M = static_cast<size_t>(helper.M());
  const size_t N = static_cast<size_t>(helper.N());
  const size_t K = static_cast<size_t>(helper.K());
  const size_t lda = helper.Lda(false);

  IAllocatorUniquePtr<std::byte> workspace{};
  const size_t workspace_size = MlasSQNBitGemmBatchWorkspaceSize(
      M, N, K, batch_count, nbits_, block_size_, compute_type_);
  if (workspace_size > 0) {
    // Use reserve since no caching is needed
    workspace = IAllocator::MakeUniquePtr<std::byte>(allocator, workspace_size, true);
  }

  auto a_size = static_cast<size_t>(a->Shape().Size());
  auto tmp_a_data_ptr = IAllocator::MakeUniquePtr<float>(allocator, a_size, true);
  MlasConvertHalfToFloatBuffer(a_data, tmp_a_data_ptr.get(), a_size);

  float* scales_ptr = nullptr;
  if (!scales_fp32_) {
    auto scales_temp = IAllocator::MakeUniquePtr<float>(allocator, static_cast<size_t>(scales->Shape().Size()), true);
    MlasConvertHalfToFloatBuffer(scales_data, scales_temp.get(), static_cast<size_t>(scales->Shape().Size()));
    scales_ptr = scales_temp.get();
  } else {
    scales_ptr = scales_fp32_.get();
  }

  float* bias_ptr = nullptr;
  if (bias_data) {
    if (!bias_fp32_) {
      auto bias_temp = IAllocator::MakeUniquePtr<float>(allocator, static_cast<size_t>(bias->Shape().Size()), true);
      MlasConvertHalfToFloatBuffer(bias_data, bias_temp.get(), static_cast<size_t>(bias->Shape().Size()));
      bias_ptr = bias_temp.get();
    } else {
      bias_ptr = bias_fp32_.get();
    }
  }

  size_t c_size = static_cast<size_t>(y->Shape().Size());
  std::vector<float> c_v(c_size);

  InlinedVector<MLAS_SQNBIT_GEMM_DATA_PARAMS> data(batch_count);
  for (size_t i = 0; i < batch_count; ++i) {
    data[i].A = tmp_a_data_ptr.get() + helper.LeftOffsets()[i];
    data[i].lda = lda;
#ifdef MLAS_TARGET_AMD64_IX86
    if (compute_type_ == CompInt8) {
      data[i].QuantBDataWorkspace = packed_b_.get();
    }
#endif
    data[i].PackedQuantBData = static_cast<std::byte*>(packed_b_.get());
    data[i].QuantBScale = scales_ptr;
    data[i].QuantBZeroPoint = zero_points_data;
    data[i].Bias = bias ? bias_ptr : nullptr;
    data[i].C = c_v.data() + helper.OutputOffsets()[i];
    data[i].ldc = N;
  }
  MlasSQNBitGemmBatch(M, N, K, batch_count, nbits_, block_size_, compute_type_, data.data(), workspace.get(),
                      thread_pool);
  MlasConvertFloatToHalfBuffer(c_v.data(), y_data, c_size);
  return Status::OK();
}

template <>
Status MatMulNBits<float>::ComputeBUnpacked(const Tensor* a,
                                            const Tensor* b,
                                            const Tensor* scales,
                                            const Tensor* zero_points,
                                            const Tensor* reorder_idx,
                                            const Tensor* bias,
                                            Tensor* y,
                                            AllocatorPtr& allocator,
                                            concurrency::ThreadPool* thread_pool,
                                            const MatMulComputeHelper& helper) const {
  const auto* a_data = a->Data<float>();
  const uint8_t* b_data = b->Data<uint8_t>();
  const auto* scales_data = scales->Data<float>();
  const auto* zero_points_data = zero_points == nullptr ? nullptr : zero_points->DataRaw();
  const auto* reorder_idx_data = reorder_idx == nullptr ? nullptr : reorder_idx->Data<int32_t>();
  auto* y_data = y->MutableData<float>();

  const size_t batch_count = helper.OutputOffsets().size();
  const size_t M = static_cast<size_t>(helper.M());
  const size_t N = static_cast<size_t>(helper.N());
  const size_t K = static_cast<size_t>(helper.K());
  const size_t lda = helper.Lda(false);
  const size_t ldb = helper.Ldb(true);

  // TODO(fajin): move B dequant to prepack
  auto tmp_b_data_ptr = IAllocator::MakeUniquePtr<float>(allocator, SafeInt<size_t>(K_) * N_, true);

  if ((reorder_idx_data == nullptr) && (!zero_points || !zero_points->IsDataType<float>())) {
    // dequantize b, only 4b quantization is supported for now
    MlasDequantizeBlockwise<float, 4>(
        tmp_b_data_ptr.get(),                           // dequantized output
        b_data,                                         // quantized input
        scales_data,                                    // quantization scales
        static_cast<const uint8_t*>(zero_points_data),  // quantization zero points
        static_cast<int32_t>(block_size_),              // quantization block size
        column_wise_quant_,                             // columnwise quantization or row-wise
        static_cast<int32_t>(K_),                       // number of rows in quantized input
        static_cast<int32_t>(N_),                       // number of columns in quantized input
        thread_pool);
  } else {
    ORT_ENFORCE(column_wise_quant_, "Row-wise quantization is not supported for now");
    // !!!!!!!!!!!!!! naive implementation, need to be optimized !!!!!!!!!!!!!!
    if (zero_points && zero_points->IsDataType<float>()) {
      DequantizeBlockwise<float, float>(
          tmp_b_data_ptr.get(),                         // dequantized output
          b_data,                                       // quantized input
          scales_data,                                  // quantization scales
          static_cast<const float*>(zero_points_data),  // quantization zero points
          reorder_idx_data,
          static_cast<int32_t>(block_size_),  // quantization block size
          column_wise_quant_,                 // columnwise quantization or row-wise
          static_cast<int32_t>(K_),           // number of rows in quantized input
          static_cast<int32_t>(N_),           // number of columns in quantized input
          thread_pool);
    } else {
      DequantizeBlockwise<float, uint8_t>(
          tmp_b_data_ptr.get(),                           // dequantized output
          b_data,                                         // quantized input
          scales_data,                                    // quantization scales
          static_cast<const uint8_t*>(zero_points_data),  // quantization zero points
          reorder_idx_data,
          static_cast<int32_t>(block_size_),  // quantization block size
          column_wise_quant_,                 // columnwise quantization or row-wise
          static_cast<int32_t>(K_),           // number of rows in quantized input
          static_cast<int32_t>(N_),           // number of columns in quantized input
          thread_pool);
    }
  }
#if 0  // for debug
  auto tm_b_data_ptr_trans = IAllocator::MakeUniquePtr<float>(allocator, SafeInt<size_t>(K_) * N_);
  MlasTranspose(tmp_b_data_ptr.get(), tm_b_data_ptr_trans.get(), N_, K_);
#endif

  std::vector<MLAS_SGEMM_DATA_PARAMS> data(batch_count);
  for (size_t i = 0; i < batch_count; i++) {
    data[i].BIsPacked = false;
    data[i].A = a_data + helper.LeftOffsets()[i];
    data[i].lda = lda;
    data[i].B = tmp_b_data_ptr.get() + helper.RightOffsets()[i];
    data[i].ldb = ldb;
    data[i].C = y_data + helper.OutputOffsets()[i];
    data[i].ldc = N;
    data[i].alpha = 1.f;
    data[i].beta = 0.0f;
  }

  // if there is a bias input, copy bias values into C and set beta to 1.0f
  if (bias) {
    gsl::span<const float> bias_span = bias->DataAsSpan<float>();
    for (size_t i = 0; i < batch_count; ++i) {
      float* C_row = data[i].C;
      const size_t ldc = data[i].ldc;
      for (size_t m = 0; m < M; ++m) {
        memcpy(C_row, bias_span.data(), bias_span.size_bytes());
        C_row += ldc;
      }

      data[i].beta = 1.0f;
    }
  }

  MlasGemmBatch(CblasNoTrans, CblasTrans,
                M, N, K, data.data(), batch_count, thread_pool);

  return Status::OK();
}

template <>
Status MatMulNBits<MLFloat16>::ComputeBUnpacked(const Tensor* a,
                                                const Tensor* b,
                                                const Tensor* scales,
                                                const Tensor* zero_points,
                                                const Tensor* reorder_idx,
                                                const Tensor* bias,
                                                Tensor* y,
                                                AllocatorPtr& allocator,
                                                concurrency::ThreadPool* thread_pool,
                                                const MatMulComputeHelper& helper) const {
  const auto* a_data = a->Data<MLFloat16>();
  const uint8_t* b_data = b->Data<uint8_t>();
  const auto* scales_data = scales->Data<MLFloat16>();
  const auto* zero_points_data = zero_points == nullptr ? nullptr : zero_points->DataRaw();
  const auto* reorder_idx_data = reorder_idx == nullptr ? nullptr : reorder_idx->Data<int32_t>();
  auto* y_data = y->MutableData<MLFloat16>();

  const size_t batch_count = helper.OutputOffsets().size();
  const size_t M = static_cast<size_t>(helper.M());
  const size_t N = static_cast<size_t>(helper.N());
  const size_t K = static_cast<size_t>(helper.K());
  const size_t lda = helper.Lda(false);
  const size_t ldb = helper.Ldb(true);

  float* scales_ptr = nullptr;
  if (!scales_fp32_) {
    auto scales_size = static_cast<size_t>(scales->Shape().Size());
    auto temp_scales = IAllocator::MakeUniquePtr<float>(allocator, scales_size, true);
    MlasConvertHalfToFloatBuffer(scales_data, temp_scales.get(), scales_size);
    scales_ptr = temp_scales.get();
  } else {
    scales_ptr = scales_fp32_.get();
  }

  // TODO(fajin): move B dequant to prepack
  auto tmp_b_data_ptr = IAllocator::MakeUniquePtr<float>(allocator, SafeInt<size_t>(K_) * N_, true);

  if ((reorder_idx_data == nullptr) && (!zero_points || !zero_points->IsDataType<MLFloat16>())) {
    // dequantize b, only 4b quantization is supported for now
    MlasDequantizeBlockwise<float, 4>(
        tmp_b_data_ptr.get(),                           // dequantized output
        b_data,                                         // quantized input
        scales_ptr,                                     // quantization scales
        static_cast<const uint8_t*>(zero_points_data),  // quantization zero points
        static_cast<int32_t>(block_size_),              // quantization block size
        column_wise_quant_,                             // columnwise quantization or row-wise
        static_cast<int32_t>(K_),                       // number of rows in quantized input
        static_cast<int32_t>(N_),                       // number of columns in quantized input
        thread_pool);
  } else {
    ORT_ENFORCE(column_wise_quant_, "Row-wise quantization is not supported for now");
    // !!!!!!!!!!!!!! naive implementation, need to be optimized !!!!!!!!!!!!!!
    if (zero_points && zero_points->IsDataType<MLFloat16>()) {
      DequantizeBlockwise<float, MLFloat16>(
          tmp_b_data_ptr.get(),                             // dequantized output
          b_data,                                           // quantized input
          scales_ptr,                                       // quantization scales
          static_cast<const MLFloat16*>(zero_points_data),  // quantization zero points
          reorder_idx_data,
          static_cast<int32_t>(block_size_),  // quantization block size
          column_wise_quant_,                 // columnwise quantization or row-wise
          static_cast<int32_t>(K_),           // number of rows in quantized input
          static_cast<int32_t>(N_),           // number of columns in quantized input
          thread_pool);
    } else {
      DequantizeBlockwise<float, uint8_t>(
          tmp_b_data_ptr.get(),                           // dequantized output
          b_data,                                         // quantized input
          scales_ptr,                                     // quantization scales
          static_cast<const uint8_t*>(zero_points_data),  // quantization zero points
          reorder_idx_data,
          static_cast<int32_t>(block_size_),  // quantization block size
          column_wise_quant_,                 // columnwise quantization or row-wise
          static_cast<int32_t>(K_),           // number of rows in quantized input
          static_cast<int32_t>(N_),           // number of columns in quantized input
          thread_pool);
    }
  }
#if 0  // for debug
  auto tm_b_data_ptr_trans = IAllocator::MakeUniquePtr<float>(allocator, SafeInt<size_t>(K_) * N_);
  MlasTranspose(tmp_b_data_ptr.get(), tm_b_data_ptr_trans.get(), N_, K_);
#endif

  std::vector<MLAS_SGEMM_DATA_PARAMS> data(batch_count);

  auto a_size = static_cast<size_t>(a->Shape().Size());
  auto tmp_a_data_ptr = IAllocator::MakeUniquePtr<float>(allocator, a_size, true);
  MlasConvertHalfToFloatBuffer(a_data, tmp_a_data_ptr.get(), a_size);

  auto c_size = static_cast<size_t>(y->Shape().Size());
  auto tmp_c_ptr = IAllocator::MakeUniquePtr<float>(allocator, c_size, true);

  for (size_t i = 0; i < batch_count; i++) {
    data[i].BIsPacked = false;
    data[i].A = tmp_a_data_ptr.get() + helper.LeftOffsets()[i];
    data[i].lda = lda;
    data[i].B = tmp_b_data_ptr.get() + helper.RightOffsets()[i];
    data[i].ldb = ldb;
    data[i].C = tmp_c_ptr.get() + helper.OutputOffsets()[i];
    data[i].ldc = N;
    data[i].alpha = 1.f;
    data[i].beta = 0.0f;
  }

  // if there is a bias input, copy bias values into C and set beta to 1.0f
  if (bias) {
    float* bias_ptr = nullptr;
    const size_t bias_size = static_cast<size_t>(bias->Shape().Size());
    if (!bias_fp32_) {
      auto bias_temp = IAllocator::MakeUniquePtr<float>(allocator, bias_size, true);
      MlasConvertHalfToFloatBuffer(bias->Data<MLFloat16>(), bias_temp.get(), bias_size);
      bias_ptr = bias_temp.get();
    } else {
      bias_ptr = bias_fp32_.get();
    }
    for (size_t i = 0; i < batch_count; ++i) {
      float* C_row = data[i].C;
      const size_t ldc = data[i].ldc;
      for (size_t m = 0; m < M; ++m) {
        std::copy(bias_ptr, bias_ptr + bias_size, C_row);
        C_row += ldc;
      }
      data[i].beta = 1.0f;
    }
  }

  MlasGemmBatch(CblasNoTrans, CblasTrans, M, N, K, data.data(), batch_count, thread_pool);
  MlasConvertFloatToHalfBuffer(tmp_c_ptr.get(), y_data, c_size);
  return Status::OK();
}

template <typename T1>
Status MatMulNBits<T1>::Compute(OpKernelContext* ctx) const {
  concurrency::ThreadPool* thread_pool = ctx->GetOperatorThreadPool();
  const Tensor* a = ctx->Input<Tensor>(InputIndex::A);
  const Tensor* scales = ctx->Input<Tensor>(InputIndex::scales);
  const Tensor* zero_points = ctx->Input<Tensor>(InputIndex::zero_points);
  const Tensor* reorder_idx = ctx->Input<Tensor>(InputIndex::g_idx);
  const Tensor* bias = ctx->Input<Tensor>(InputIndex::bias);

  TensorShape b_shape({static_cast<int64_t>(N_), static_cast<int64_t>(K_)});
  MatMulComputeHelper helper;
  ORT_RETURN_IF_ERROR(helper.Compute(a->Shape(), b_shape, false, true));

  Tensor* y = ctx->Output(0, helper.OutputShape());

  // Bail out early if the output is going to be empty
  if (y->Shape().Size() == 0) {
    return Status::OK();
  }

  AllocatorPtr allocator;
  ORT_RETURN_IF_ERROR(ctx->GetTempSpaceAllocator(&allocator));

  // clang-format off
  const bool has_single_b_matrix = std::all_of(
      helper.RightOffsets().begin(),
      helper.RightOffsets().end(),
      [](size_t offset) { return offset == 0; });
  // clang-format on

  if (has_single_b_matrix &&
      packed_b_) {  // Assume that MlasSQNBitGemmBatch() always requires packed B.
                    // If this changes, i.e., if MlasIsSQNBitGemmAvailable() can return true while
                    // MlasSQNBitGemmPackQuantBDataSize() returns 0, we can consider calling MlasSQNBitGemmBatch()
                    // with B directly too.
    if (MlasIsSQNBitGemmAvailable(nbits_, block_size_, compute_type_)) {
      return ComputeBPacked(a, scales, zero_points, bias, y, allocator, thread_pool, helper);
    }
  }

  // If B is prepacked, B would have been removed from the context
  const Tensor* b = ctx->Input<Tensor>(InputIndex::B);
  return ComputeBUnpacked(a, b, scales, zero_points, reorder_idx, bias, y, allocator, thread_pool, helper);
}

#define REGISTER_MatMulNBits(T1)                                            \
  ONNX_OPERATOR_TYPED_KERNEL_EX(                                            \
      MatMulNBits,                                                          \
      kMSDomain,                                                            \
      1,                                                                    \
      T1,                                                                   \
      kCpuExecutionProvider,                                                \
      KernelDefBuilder()                                                    \
          .TypeConstraint("T1", DataTypeImpl::GetTensorType<T1>())          \
          .TypeConstraint("T2", DataTypeImpl::GetTensorType<uint8_t>())     \
          .TypeConstraint("T3", {DataTypeImpl::GetTensorType<uint8_t>(),    \
                                 DataTypeImpl::GetTensorType<float>(),      \
                                 DataTypeImpl::GetTensorType<MLFloat16>()}) \
          .TypeConstraint("T4", DataTypeImpl::GetTensorType<int32_t>()),    \
      MatMulNBits<T1>);

REGISTER_MatMulNBits(float);
REGISTER_MatMulNBits(MLFloat16);

}  // namespace contrib
}  // namespace onnxruntime<|MERGE_RESOLUTION|>--- conflicted
+++ resolved
@@ -102,24 +102,14 @@
                  /*out*/ bool& is_packed,
                  /*out*/ PrePackedWeights* prepacked_weights) override;
 
-<<<<<<< HEAD
-  void ConvertPrepackWeightIntoTensor(const onnxruntime::Tensor& tensor);
-=======
   void ConvertPrepackWeightIntoTensor(const onnxruntime::Tensor& tensor, int input_idx);
->>>>>>> b4afc626
 
   Status UseSharedPrePackedBuffers(std::vector<BufferUniquePtr>& prepacked_buffers, int input_idx,
                                    /*out*/ bool& used_shared_buffers) override;
 
-<<<<<<< HEAD
-  Tensor* GetPrePackTensors(int /*input_index*/) override;
-
-  Status SetPrePackTensors(int input_idx, const Tensor* pre_packed_tensor) override;
-=======
   std::optional<Tensor> GetPrePackTensor(int /*input_idx*/) override;
 
   Status SetPrePackTensor(int input_idx, const Tensor& pre_packed_tensor) override;
->>>>>>> b4afc626
 
  private:
   const size_t K_;
@@ -136,12 +126,8 @@
   size_t packed_b_size_{0};
   IAllocatorUniquePtr<float> scales_fp32_{};
   IAllocatorUniquePtr<float> bias_fp32_{};
-<<<<<<< HEAD
-  Tensor* packed_tensor_{nullptr};
-=======
   std::optional<Tensor> packed_tensor_{std::nullopt};
   MLDataType prepack_tensor_data_type_;
->>>>>>> b4afc626
 
   bool has_zp_input_{false};
 
@@ -172,34 +158,7 @@
 };
 
 template <typename T1>
-<<<<<<< HEAD
-Status MatMulNBits<T1>::PrePack(const Tensor& tensor, int input_idx, /*out*/ AllocatorPtr alloc,
-                                bool /*save_prepacked_initializers*/,
-                                /*out*/ bool& is_packed,
-                                /*out*/ PrePackedWeights* prepacked_weights) {
-  is_packed = false;
-  if (has_g_idx_ || has_unquantized_zero_point_) {
-    return Status::OK();
-  }
-
-  if (!all_constant_) {
-    return Status::OK();
-  }
-
-  if (has_bias_) {  // adding bias is not supported
-    return Status::OK();
-  }
-
-  if (nbits_ != 4) {
-    return Status::OK();
-  }
-
-  MLAS_THREADPOOL* pool = nullptr;
-
-  auto nbits = static_cast<int>(nbits_);
-=======
 void MatMulNBits<T1>::ConvertPrepackWeightIntoTensor(const onnxruntime::Tensor& tensor, int input_idx) {
->>>>>>> b4afc626
   if (input_idx == InputIndex::B) {
     prepack_tensor_data_type_ = tensor.DataType();
   }
@@ -250,30 +209,10 @@
   }
 
   if (save_prepacked_initializers) {
-<<<<<<< HEAD
-    ConvertPrepackWeightIntoTensor(tensor);
-=======
     ConvertPrepackWeightIntoTensor(tensor, input_idx);
->>>>>>> b4afc626
   }
 
   return Status::OK();
-}
-
-template <typename T1>
-void MatMulNBits<T1>::ConvertPrepackWeightIntoTensor(const onnxruntime::Tensor& tensor) {
-  if (packed_tensor_ == nullptr) {
-    std::vector<int64_t> weights_dims = {static_cast<int64_t>((packed_b_size_ - 1) / tensor.DataType()->Size()) + 1};
-    packed_tensor_ = new Tensor(tensor.DataType(),
-                                TensorShape(weights_dims),
-                                packed_b_.get(),
-                                OrtMemoryInfo(CPU, OrtAllocatorType::OrtDeviceAllocator));
-  } else {
-    packed_tensor_ = new Tensor(packed_tensor_->DataType(),
-                                packed_tensor_->Shape(),
-                                packed_b_.get(),
-                                OrtMemoryInfo(CPU, OrtAllocatorType::OrtDeviceAllocator));
-  }
 }
 
 template <>
@@ -327,40 +266,14 @@
     }
 #endif  // MLAS_TARGET_AMD64_IX86
   }
-#endif  // defined(ORT_NEURAL_SPEED)
-
-<<<<<<< HEAD
-if (save_prepacked_initializers) {
-  ConvertPrepackWeightIntoTensor(tensor);
-}
-
-return Status::OK();
-}
-
-template <typename T1>
-Tensor* MatMulNBits<T1>::GetPrePackTensors(int /*input_index*/) {
-  return packed_tensor_;
-}
-
-template <typename T1>
-Status MatMulNBits<T1>::SetPrePackTensors(int input_idx, const Tensor* pre_packed_tensor) {
-  if (input_idx == 1) {
-    packed_tensor_ = const_cast<Tensor*>(pre_packed_tensor);
-    packed_b_ = BufferUniquePtr(packed_tensor_->MutableDataRaw());
-  }
-
-  return Status::OK();
-}
-
-=======
+
   if (save_prepacked_initializers) {
     ConvertPrepackWeightIntoTensor(tensor, input_idx);
   }
 
-  return Status::OK();
-}
-
->>>>>>> b4afc626
+return Status::OK();
+}
+
 template <typename T1>
 std::optional<Tensor> MatMulNBits<T1>::GetPrePackTensor(int input_idx) {
   // For this kernel, prepack is performed on input_B, and possibly scales, zeros_points.

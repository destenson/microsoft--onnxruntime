// Copyright (c) Microsoft Corporation. All rights reserved.
// Licensed under the MIT License.

#include "core/session/onnxruntime_c_api.h"
#include "core/session/allocator_adapters.h"
#include "core/session/inference_session_utils.h"
#include "core/session/IOBinding.h"
#include "core/framework/allocator.h"
#include "core/framework/error_code_helper.h"
#include "core/framework/execution_provider.h"
#include "core/framework/tensor_type_and_shape.h"
#include "core/framework/utils.h"
#include <cassert>
#include <cstring>
#include <functional>
#include <sstream>

#include "core/common/common.h"
#include "core/common/logging/logging.h"
#include "core/common/narrow.h"
#include "core/common/status.h"
#include "core/common/safeint.h"
#include "core/graph/constants.h"
#include "core/graph/graph.h"
#include "core/framework/allocator.h"
#include "core/framework/tensor.h"
#include "core/framework/ort_value.h"
#include "core/providers/get_execution_providers.h"
#include "core/session/environment.h"
#include "core/framework/callback.h"
#include "core/framework/tensorprotoutils.h"
#include "core/framework/onnxruntime_typeinfo.h"
#include "core/session/inference_session.h"
#include "core/session/ort_apis.h"
#include "core/session/ort_env.h"
#include "core/framework/data_types.h"
#include "abi_session_options_impl.h"
#include "core/framework/TensorSeq.h"
#include "core/platform/ort_mutex.h"
#include "core/common/string_helper.h"

#ifdef USE_CUDA
#include "core/providers/cuda/cuda_provider_factory.h"
#include "core/providers/cuda/cuda_execution_provider_info.h"
namespace onnxruntime {
ProviderInfo_CUDA* TryGetProviderInfo_CUDA();
}
#endif

#ifdef ENABLE_TRAINING_APIS
#include "orttraining/training_api/include/onnxruntime_training_c_api.h"
#include "orttraining/training_api/ort_training_apis.h"
#endif

#ifdef USE_CANN
#include "core/providers/cann/cann_provider_factory.h"
#include "core/providers/cann/cann_execution_provider_info.h"
namespace onnxruntime {
ProviderInfo_CANN* TryGetProviderInfo_CANN();
}
#endif

#ifdef USE_DNNL
#include "core/providers/dnnl/dnnl_provider_factory.h"
#include "core/providers/dnnl/dnnl_execution_provider_info.h"
namespace onnxruntime {
ProviderInfo_Dnnl* TryGetProviderInfo_Dnnl();
}
#endif

#ifdef USE_DML
#include "core/providers/dml/dml_provider_factory.h"
const OrtDmlApi* GetOrtDmlApi(_In_ uint32_t version) NO_EXCEPTION;
#endif

#ifdef ENABLE_EXTENSION_CUSTOM_OPS
#include "onnxruntime_extensions.h"
#endif
#if defined(_MSC_VER) && !defined(__clang__)
// The warning is: "Do not assign the result of an allocation or a function call with an owner<T> return value to a raw pointer, use owner<T> instead(i .11)."
// But this file is for C API. It can't use unique_ptr/shared_ptr in function signature.
#pragma warning(disable : 26400)
#endif
using namespace onnxruntime::logging;
using onnxruntime::DataTypeImpl;
using onnxruntime::Environment;
using onnxruntime::IAllocator;
using onnxruntime::InputDefList;
using onnxruntime::narrow;
using onnxruntime::OutputDefList;
using onnxruntime::Tensor;
using onnxruntime::ToOrtStatus;
using onnxruntime::common::Status;

using namespace onnxruntime;

#ifndef ORT_STATUS_PTR
#ifdef _WIN32
#define ORT_STATUS_PTR _Check_return_ _Ret_maybenull_ OrtStatusPtr
#else
#define ORT_STATUS_PTR OrtStatus*
#endif
#endif

#define TENSOR_READ_API_BEGIN                          \
  API_IMPL_BEGIN                                       \
  auto v = reinterpret_cast<const ::OrtValue*>(value); \
  auto& tensor = v->Get<onnxruntime::Tensor>();

#define TENSOR_READWRITE_API_BEGIN \
  API_IMPL_BEGIN                   \
  auto v = (value);                \
  auto tensor = v->GetMutable<onnxruntime::Tensor>();

ORT_API_STATUS_IMPL(OrtApis::CreateEnvWithCustomLogger, OrtLoggingFunction logging_function,
                    _In_opt_ void* logger_param, OrtLoggingLevel logging_level, _In_ const char* logid,
                    _Outptr_ OrtEnv** out) {
  API_IMPL_BEGIN
  OrtEnv::LoggingManagerConstructionInfo lm_info{logging_function, logger_param, logging_level, logid};
  Status status;
  *out = OrtEnv::GetInstance(lm_info, status);
  return ToOrtStatus(status);
  API_IMPL_END
}

ORT_API_STATUS_IMPL(OrtApis::CreateEnv, OrtLoggingLevel logging_level,
                    _In_ const char* logid, _Outptr_ OrtEnv** out) {
  API_IMPL_BEGIN
  OrtEnv::LoggingManagerConstructionInfo lm_info{nullptr, nullptr, logging_level, logid};
  Status status;
  *out = OrtEnv::GetInstance(lm_info, status);
  return ToOrtStatus(status);
  API_IMPL_END
}

ORT_API_STATUS_IMPL(OrtApis::CreateEnvWithGlobalThreadPools, OrtLoggingLevel logging_level,
                    _In_ const char* logid, _In_ const struct OrtThreadingOptions* tp_options, _Outptr_ OrtEnv** out) {
  API_IMPL_BEGIN
  OrtEnv::LoggingManagerConstructionInfo lm_info{nullptr, nullptr, logging_level, logid};
  Status status;
  *out = OrtEnv::GetInstance(lm_info, status, tp_options);
  return ToOrtStatus(status);
  API_IMPL_END
}

ORT_API_STATUS_IMPL(OrtApis::CreateEnvWithCustomLoggerAndGlobalThreadPools, OrtLoggingFunction logging_function, _In_opt_ void* logger_param,
                    OrtLoggingLevel logging_level, _In_ const char* logid, _In_ const struct OrtThreadingOptions* tp_options,
                    _Outptr_ OrtEnv** out) {
  API_IMPL_BEGIN
  OrtEnv::LoggingManagerConstructionInfo lm_info{logging_function, logger_param, logging_level, logid};
  Status status;
  *out = OrtEnv::GetInstance(lm_info, status, tp_options);
  return ToOrtStatus(status);
  API_IMPL_END
}

// enable platform telemetry
ORT_API_STATUS_IMPL(OrtApis::EnableTelemetryEvents, _In_ const OrtEnv* ort_env) {
  API_IMPL_BEGIN
  ORT_UNUSED_PARAMETER(ort_env);
  // note telemetry is controlled via the platform Env object, not the OrtEnv object instance
  const Env& env = Env::Default();
  env.GetTelemetryProvider().EnableTelemetryEvents();
  return nullptr;
  API_IMPL_END
}

ORT_API_STATUS_IMPL(OrtApis::DisableTelemetryEvents, _In_ const OrtEnv* ort_env) {
  API_IMPL_BEGIN
  ORT_UNUSED_PARAMETER(ort_env);
  // note telemetry is controlled via the platform Env object, not the OrtEnv object instance
  const Env& env = Env::Default();
  env.GetTelemetryProvider().DisableTelemetryEvents();
  return nullptr;
  API_IMPL_END
}

ORT_API_STATUS_IMPL(OrtApis::UpdateEnvWithCustomLogLevel, _In_ OrtEnv* ort_env,
                    OrtLoggingLevel log_severity_level) {
  API_IMPL_BEGIN
  LoggingManager* default_logging_manager = ort_env->GetLoggingManager();
  int severity_level = static_cast<int>(log_severity_level);
  default_logging_manager->SetDefaultLoggerSeverity(static_cast<logging::Severity>(severity_level));
  return nullptr;
  API_IMPL_END
}

ORT_STATUS_PTR CreateTensorImpl(MLDataType ml_type, const int64_t* shape, size_t shape_len,
                                _Inout_ OrtAllocator* allocator, OrtValue& value) {
  TensorShape tensor_shape(shape, shape_len);
  AllocatorPtr alloc_ptr = std::make_shared<onnxruntime::IAllocatorImplWrappingOrtAllocator>(allocator);
  Tensor::InitOrtValue(ml_type, tensor_shape, std::move(alloc_ptr), value);
  return nullptr;
}

ORT_STATUS_PTR CreateTensorImplForSeq(MLDataType elem_type, const int64_t* shape, size_t shape_len, Tensor& out) {
  OrtAllocator* allocator;
  // TODO(pranav): what allocator should be used to create the tensor here?
  // for the sake of simplicity of the API using the default one here
  ORT_API_RETURN_IF_ERROR(OrtApis::GetAllocatorWithDefaultOptions(&allocator));
  AllocatorPtr alloc_ptr = std::make_shared<onnxruntime::IAllocatorImplWrappingOrtAllocator>(allocator);
  TensorShape tensor_shape(shape, shape_len);
  out = Tensor(elem_type, tensor_shape, std::move(alloc_ptr));
  return nullptr;
}

/**
 *
 * this function will create a copy of the allocator info
 */
ORT_STATUS_PTR CreateTensorImpl(MLDataType ml_type, const int64_t* shape, size_t shape_len, const OrtMemoryInfo* info,
                                void* p_data, size_t p_data_len, OrtValue& ort_value) {
  TensorShape tensor_shape(shape, shape_len);
  if (std::any_of(tensor_shape.GetDims().begin(), tensor_shape.GetDims().end(), [](int64_t v) { return v < 0; })) {
    return OrtApis::CreateStatus(ORT_INVALID_ARGUMENT, "tried creating tensor with negative value in shape");
  }

  auto elem_count = narrow<size_t>(tensor_shape.Size());
  size_t size_to_allocate;
  if (!IAllocator::CalcMemSizeForArray(ml_type->Size(), elem_count, &size_to_allocate)) {
    return OrtApis::CreateStatus(ORT_INVALID_ARGUMENT, "size overflow");
  }
  if (size_to_allocate > p_data_len) {
    std::ostringstream oss;
    oss << "not enough space: expected " << size_to_allocate << ", got " << p_data_len;
    return OrtApis::CreateStatus(ORT_INVALID_ARGUMENT, oss.str().c_str());
  }
  Tensor::InitOrtValue(ml_type, tensor_shape, p_data, *info, ort_value);
  return nullptr;
}

ORT_API_STATUS_IMPL(OrtApis::CreateTensorWithDataAsOrtValue, _In_ const OrtMemoryInfo* info,
                    _Inout_ void* p_data, size_t p_data_len, _In_ const int64_t* shape, size_t shape_len,
                    ONNXTensorElementDataType type, _Outptr_ OrtValue** out) {
  API_IMPL_BEGIN
  auto ml_type = DataTypeImpl::TensorTypeFromONNXEnum(type)->GetElementType();
  auto value = std::make_unique<OrtValue>();
  ORT_API_RETURN_IF_ERROR(CreateTensorImpl(ml_type, shape, shape_len, info, p_data, p_data_len, *value));
  *out = value.release();
  return nullptr;
  API_IMPL_END
}

ORT_API_STATUS_IMPL(OrtApis::CreateTensorAsOrtValue, _Inout_ OrtAllocator* allocator,
                    _In_ const int64_t* shape, size_t shape_len, ONNXTensorElementDataType type,
                    _Outptr_ OrtValue** out) {
  API_IMPL_BEGIN
  auto ml_type = DataTypeImpl::TensorTypeFromONNXEnum(type)->GetElementType();
  auto value = std::make_unique<OrtValue>();
  ORT_API_RETURN_IF_ERROR(CreateTensorImpl(ml_type, shape, shape_len, allocator, *value));
  *out = value.release();
  return nullptr;
  API_IMPL_END
}

ORT_API_STATUS_IMPL(OrtApis::CreateSparseTensorAsOrtValue, _Inout_ OrtAllocator* allocator, _In_ const int64_t* dense_shape,
                    size_t dense_shape_len, ONNXTensorElementDataType type, _Outptr_ OrtValue** out) {
  API_IMPL_BEGIN
#if !defined(DISABLE_SPARSE_TENSORS)
  auto sparse_tensor_type = DataTypeImpl::SparseTensorTypeFromONNXEnum(type);
  auto element_type = sparse_tensor_type->GetElementType();
  assert(element_type->AsPrimitiveDataType() != nullptr);
  TensorShape shape(dense_shape, dense_shape_len);
  if (std::any_of(shape.GetDims().begin(), shape.GetDims().end(),
                  [](int64_t v) { return v < 0; })) {
    return OrtApis::CreateStatus(ORT_INVALID_ARGUMENT, "tried creating tensor with negative value in shape");
  }

  auto alloc_ptr = std::make_shared<onnxruntime::IAllocatorImplWrappingOrtAllocator>(allocator);
  auto value = std::make_unique<OrtValue>();
  SparseTensor::InitOrtValue(element_type, shape, std::move(alloc_ptr), *value);
  *out = value.release();
  return nullptr;
#else
  ORT_UNUSED_PARAMETER(allocator);
  ORT_UNUSED_PARAMETER(dense_shape);
  ORT_UNUSED_PARAMETER(dense_shape_len);
  ORT_UNUSED_PARAMETER(type);
  ORT_UNUSED_PARAMETER(out);

  return OrtApis::CreateStatus(ORT_FAIL, "SparseTensor is not supported in this build.");
#endif
  API_IMPL_END
}

namespace {
#if !defined(DISABLE_SPARSE_TENSORS)
std::unique_ptr<IDataTransfer> GetDataTransfer(const OrtDevice& src_device, const OrtDevice& dst_device) {
  if (src_device.Type() == OrtDevice::CPU && dst_device.Type() == OrtDevice::CPU) {
    return std::make_unique<CPUDataTransfer>();
  }
#ifdef USE_CUDA
  if (src_device.Type() == OrtDevice::GPU || dst_device.Type() == OrtDevice::GPU) {
    if (auto* provider_info = TryGetProviderInfo_CUDA()) {
      return provider_info->CreateGPUDataTransfer();
    }
  }
#endif
  ORT_THROW("Not able to find appropriate IDataTransfer to copy sparse data");
}

SparseTensor& ValidateFillInputArgs(OrtValue* v, const TensorShape& values_shape, const OrtMemoryInfo* data_mem_info) {
  auto& sparse_tensor = SparseTensor::GetSparseTensorFromOrtValue(*v);
  if (sparse_tensor.IsDataTypeString()) {
    if ((data_mem_info->device.Type() != OrtDevice::CPU) || sparse_tensor.Location().device.Type() != OrtDevice::CPU) {
      ORT_THROW("Strings can only reside in CPU memory");
    }
  }
  if (std::any_of(values_shape.GetDims().begin(), values_shape.GetDims().end(),
                  [](int64_t v) { return v < 0; })) {
    ORT_THROW("tried Filling sparse tensor with negative value in values shape");
  }

  return sparse_tensor;
}

union PtrConvert {
  explicit PtrConvert(const void* p_p) : p(p_p) {}
  const void* p;
  const char** strings;
};

#endif  // !defined(DISABLE_SPARSE_TENSORS)
}  // namespace

ORT_API_STATUS_IMPL(OrtApis::FillSparseTensorCoo, _Inout_ OrtValue* ort_value, _In_ const OrtMemoryInfo* data_mem_info,
                    _In_ const int64_t* values_shape, size_t values_shape_len, _In_ const void* values,
                    _In_ const int64_t* indices_data, size_t indices_num) {
  API_IMPL_BEGIN
#if !defined(DISABLE_SPARSE_TENSORS)
  TensorShape values_t_shape(values_shape, values_shape_len);
  auto& sparse_tensor = ValidateFillInputArgs(ort_value, values_t_shape, data_mem_info);

  auto values_size = narrow<size_t>(values_t_shape.Size());
  auto indices_span = gsl::make_span(indices_data, indices_num);

  if (sparse_tensor.IsDataTypeString()) {
    PtrConvert conv(values);
    ORT_THROW_IF_ERROR(sparse_tensor.MakeCooStrings(values_size, conv.strings, indices_span));
  } else {
    auto data_transfer = GetDataTransfer(data_mem_info->device, sparse_tensor.Location().device);
    ORT_THROW_IF_ERROR(sparse_tensor.MakeCooData(*data_transfer, *data_mem_info, values_size,
                                                 values, indices_span));
  }
  return nullptr;
#else
  ORT_UNUSED_PARAMETER(ort_value);
  ORT_UNUSED_PARAMETER(data_mem_info);
  ORT_UNUSED_PARAMETER(values_shape);
  ORT_UNUSED_PARAMETER(values_shape_len);
  ORT_UNUSED_PARAMETER(values);
  ORT_UNUSED_PARAMETER(indices_data);
  ORT_UNUSED_PARAMETER(indices_num);

  return OrtApis::CreateStatus(ORT_FAIL, "SparseTensor is not supported in this build.");
#endif
  API_IMPL_END
}

ORT_API_STATUS_IMPL(OrtApis::FillSparseTensorCsr, _Inout_ OrtValue* ort_value, _In_ const OrtMemoryInfo* data_mem_info,
                    _In_ const int64_t* values_shape, size_t values_shape_len, _In_ const void* values,
                    _In_ const int64_t* inner_indices_data, size_t inner_indices_num,
                    _In_ const int64_t* outer_indices_data, size_t outer_indices_num) {
  API_IMPL_BEGIN
#if !defined(DISABLE_SPARSE_TENSORS)
  TensorShape values_t_shape(values_shape, values_shape_len);
  auto& sparse_tensor = ValidateFillInputArgs(ort_value, values_t_shape, data_mem_info);
  auto values_size = narrow<size_t>(values_t_shape.Size());

  auto inner_indices_span = gsl::make_span(inner_indices_data, inner_indices_num);
  auto outer_indices_span = gsl::make_span(outer_indices_data, outer_indices_num);
  if (sparse_tensor.IsDataTypeString()) {
    PtrConvert conv(values);
    ORT_THROW_IF_ERROR(sparse_tensor.MakeCsrStrings(values_size, conv.strings, inner_indices_span, outer_indices_span));
  } else {
    auto data_transfer = GetDataTransfer(data_mem_info->device, sparse_tensor.Location().device);
    ORT_THROW_IF_ERROR(sparse_tensor.MakeCsrData(*data_transfer, *data_mem_info, values_size,
                                                 values, inner_indices_span, outer_indices_span));
  }
  return nullptr;
#else
  ORT_UNUSED_PARAMETER(ort_value);
  ORT_UNUSED_PARAMETER(data_mem_info);
  ORT_UNUSED_PARAMETER(values_shape);
  ORT_UNUSED_PARAMETER(values_shape_len);
  ORT_UNUSED_PARAMETER(values);
  ORT_UNUSED_PARAMETER(inner_indices_data);
  ORT_UNUSED_PARAMETER(inner_indices_num);
  ORT_UNUSED_PARAMETER(outer_indices_data);
  ORT_UNUSED_PARAMETER(outer_indices_num);
  return OrtApis::CreateStatus(ORT_FAIL, "SparseTensor is not supported in this build.");
#endif
  API_IMPL_END
}

ORT_API_STATUS_IMPL(OrtApis::FillSparseTensorBlockSparse, _Inout_ OrtValue* ort_value, _In_ const OrtMemoryInfo* data_mem_info,
                    _In_ const int64_t* values_shape, size_t values_shape_len, _In_ const void* values,
                    _In_ const int64_t* indices_shape_data, size_t indices_shape_len,
                    _In_ const int32_t* indices_data) {
  API_IMPL_BEGIN
#if !defined(DISABLE_SPARSE_TENSORS)
  TensorShape values_t_shape(values_shape, values_shape_len);
  auto& sparse_tensor = ValidateFillInputArgs(ort_value, values_t_shape, data_mem_info);

  TensorShape indices_t_shape(indices_shape_data, indices_shape_len);
  if (std::any_of(indices_t_shape.GetDims().begin(), indices_t_shape.GetDims().end(),
                  [](int64_t v) { return v < 0; })) {
    ORT_THROW("tried Filling sparse tensor with negative value in block sparse indices shape");
  }

  if (sparse_tensor.IsDataTypeString()) {
    PtrConvert conv(values);
    ORT_THROW_IF_ERROR(sparse_tensor.MakeBlockSparseStrings(values_t_shape, conv.strings, indices_t_shape, indices_data));
  } else {
    auto data_transfer = GetDataTransfer(data_mem_info->device, sparse_tensor.Location().device);
    ORT_THROW_IF_ERROR(sparse_tensor.MakeBlockSparseData(*data_transfer, *data_mem_info, values_t_shape,
                                                         values, indices_t_shape, indices_data));
  }
  return nullptr;
#else
  ORT_UNUSED_PARAMETER(ort_value);
  ORT_UNUSED_PARAMETER(data_mem_info);
  ORT_UNUSED_PARAMETER(values_shape);
  ORT_UNUSED_PARAMETER(values_shape_len);
  ORT_UNUSED_PARAMETER(values);
  ORT_UNUSED_PARAMETER(indices_shape_data);
  ORT_UNUSED_PARAMETER(indices_shape_len);
  ORT_UNUSED_PARAMETER(indices_data);

  return OrtApis::CreateStatus(ORT_FAIL, "SparseTensor is not supported in this build.");
#endif
  API_IMPL_END
}

ORT_API_STATUS_IMPL(OrtApis::CreateSparseTensorWithValuesAsOrtValue, _In_ const OrtMemoryInfo* info, _Inout_ void* p_data,
                    _In_ const int64_t* dense_shape, size_t dense_shape_len,
                    _In_ const int64_t* values_shape, size_t values_shape_len,
                    ONNXTensorElementDataType type, _Outptr_ OrtValue** out) {
  API_IMPL_BEGIN
#if !defined(DISABLE_SPARSE_TENSORS)
  auto sparse_tensor_type = DataTypeImpl::SparseTensorTypeFromONNXEnum(type);
  auto element_type = sparse_tensor_type->GetElementType();
  assert(element_type->AsPrimitiveDataType() != nullptr);
  if (utils::IsDataTypeString(element_type)) {
    return OrtApis::CreateStatus(ORT_INVALID_ARGUMENT,
                                 "Can not use strings in pre-allocated memory."
                                 " Use CreateSparseTensorAsOrtValue() to allocate memory inside and copy");
  }
  TensorShape tensor_dense_shape(dense_shape, dense_shape_len);
  TensorShape tensor_values_shape(values_shape, values_shape_len);
  if (std::any_of(tensor_values_shape.GetDims().begin(), tensor_values_shape.GetDims().end(),
                  [](int64_t v) { return v < 0; })) {
    return OrtApis::CreateStatus(ORT_INVALID_ARGUMENT, "tried creating tensor with negative value in shape");
  }
  auto value = std::make_unique<OrtValue>();
  SparseTensor::InitOrtValue(element_type, tensor_dense_shape, tensor_values_shape, p_data, *info, *value);
  *out = value.release();
  return nullptr;
#else
  ORT_UNUSED_PARAMETER(info);
  ORT_UNUSED_PARAMETER(p_data);
  ORT_UNUSED_PARAMETER(dense_shape);
  ORT_UNUSED_PARAMETER(dense_shape_len);
  ORT_UNUSED_PARAMETER(values_shape);
  ORT_UNUSED_PARAMETER(values_shape_len);
  ORT_UNUSED_PARAMETER(type);
  ORT_UNUSED_PARAMETER(out);

  return OrtApis::CreateStatus(ORT_FAIL, "SparseTensor is not supported in this build.");
#endif
  API_IMPL_END
}

ORT_API_STATUS_IMPL(OrtApis::UseCooIndices, _Inout_ OrtValue* ort_value, _Inout_ int64_t* indices_data, size_t indices_num) {
  API_IMPL_BEGIN
#if !defined(DISABLE_SPARSE_TENSORS)
  auto v = reinterpret_cast<::OrtValue*>(ort_value);
  auto& sparse_tensor = SparseTensor::GetSparseTensorFromOrtValue(*v);
  auto indices_span = (indices_num == 0 || indices_data == nullptr)
                          ? gsl::span<int64_t>()
                          : gsl::make_span(indices_data, indices_num);

  ORT_THROW_IF_ERROR(sparse_tensor.UseCooIndices(indices_span));
  return nullptr;
#else
  ORT_UNUSED_PARAMETER(ort_value);
  ORT_UNUSED_PARAMETER(indices_data);
  ORT_UNUSED_PARAMETER(indices_num);

  return OrtApis::CreateStatus(ORT_FAIL, "SparseTensor is not supported in this build.");
#endif
  API_IMPL_END
}

ORT_API_STATUS_IMPL(OrtApis::UseCsrIndices, _Inout_ OrtValue* ort_value,
                    _Inout_ int64_t* inner_data, size_t inner_num,
                    _Inout_ int64_t* outer_data, size_t outer_num) {
  API_IMPL_BEGIN
#if !defined(DISABLE_SPARSE_TENSORS)
  auto& sparse_tensor = SparseTensor::GetSparseTensorFromOrtValue(*ort_value);
  auto inner_span = (inner_num == 0 || inner_data == nullptr)
                        ? gsl::span<int64_t>()
                        : gsl::make_span(inner_data, inner_num);
  auto outer_span = (outer_num == 0 || outer_data == nullptr)
                        ? gsl::span<int64_t>()
                        : gsl::make_span(outer_data, outer_num);
  ORT_THROW_IF_ERROR(sparse_tensor.UseCsrIndices(inner_span, outer_span));
  return nullptr;
#else
  ORT_UNUSED_PARAMETER(ort_value);
  ORT_UNUSED_PARAMETER(inner_data);
  ORT_UNUSED_PARAMETER(inner_num);
  ORT_UNUSED_PARAMETER(outer_data);
  ORT_UNUSED_PARAMETER(outer_num);

  return OrtApis::CreateStatus(ORT_FAIL, "SparseTensor is not supported in this build.");
#endif
  API_IMPL_END
}

ORT_API_STATUS_IMPL(OrtApis::UseBlockSparseIndices, _Inout_ OrtValue* ort_value, const int64_t* indices_shape,
                    size_t indices_shape_len, _Inout_ int32_t* indices_data) {
  API_IMPL_BEGIN
#if !defined(DISABLE_SPARSE_TENSORS)
  auto& sparse_tensor = SparseTensor::GetSparseTensorFromOrtValue(*ort_value);
  TensorShape ind_shape(indices_shape, indices_shape_len);
  ORT_THROW_IF_ERROR(sparse_tensor.UseBlockSparseIndices(ind_shape, indices_data));
  return nullptr;
#else
  ORT_UNUSED_PARAMETER(ort_value);
  ORT_UNUSED_PARAMETER(indices_shape);
  ORT_UNUSED_PARAMETER(indices_shape_len);
  ORT_UNUSED_PARAMETER(indices_data);

  return OrtApis::CreateStatus(ORT_FAIL, "SparseTensor is not supported in this build.");
#endif
  API_IMPL_END
}

ORT_API_STATUS_IMPL(OrtApis::GetSparseTensorFormat, _In_ const OrtValue* ort_value, _Out_ enum OrtSparseFormat* out) {
  API_IMPL_BEGIN
#if !defined(DISABLE_SPARSE_TENSORS)
  auto v = reinterpret_cast<const ::OrtValue*>(ort_value);
  if (!v->IsAllocated()) {
    return OrtApis::CreateStatus(ORT_INVALID_ARGUMENT, "the ort_value must contain a constructed tensor");
  }
  const auto& sparse_tensor = v->Get<SparseTensor>();
  *out = static_cast<OrtSparseFormat>(sparse_tensor.Format());
  return nullptr;
#else
  ORT_UNUSED_PARAMETER(ort_value);
  ORT_UNUSED_PARAMETER(out);

  return OrtApis::CreateStatus(ORT_FAIL, "SparseTensor is not supported in this build.");
#endif
  API_IMPL_END
}

ORT_API_STATUS_IMPL(OrtApis::GetSparseTensorValues, _In_ const OrtValue* ort_value, _Outptr_ const void** out) {
  API_IMPL_BEGIN
#if !defined(DISABLE_SPARSE_TENSORS)
  const auto& sparse_tensor = SparseTensor::GetSparseTensorFromOrtValue(*ort_value);
  if (sparse_tensor.IsDataTypeString()) {
    return OrtApis::CreateStatus(ORT_INVALID_ARGUMENT, "Use GetStringTensor*() API to retrieve strings");
  }
  const auto& values = sparse_tensor.Values();
  *out = values.DataRaw();
  return nullptr;
#else
  ORT_UNUSED_PARAMETER(ort_value);
  ORT_UNUSED_PARAMETER(out);

  return OrtApis::CreateStatus(ORT_FAIL, "SparseTensor is not supported in this build.");
#endif
  API_IMPL_END
}

ORT_API_STATUS_IMPL(OrtApis::CreateCustomOpDomain, _In_ const char* domain, _Outptr_ OrtCustomOpDomain** out) {
  API_IMPL_BEGIN
  auto custom_op_domain = std::make_unique<OrtCustomOpDomain>();
  custom_op_domain->domain_ = domain;
  *out = custom_op_domain.release();
  return nullptr;
  API_IMPL_END
}

ORT_API(void, OrtApis::ReleaseCustomOpDomain, _Frees_ptr_opt_ OrtCustomOpDomain* ptr) {
  delete ptr;
}

ORT_API_STATUS_IMPL(OrtApis::CustomOpDomain_Add, _Inout_ OrtCustomOpDomain* custom_op_domain, _In_ const OrtCustomOp* op) {
  API_IMPL_BEGIN
  custom_op_domain->custom_ops_.emplace_back(op);
  return nullptr;
  API_IMPL_END
}

ORT_API_STATUS_IMPL(OrtApis::AddCustomOpDomain, _Inout_ OrtSessionOptions* options,
                    _In_ OrtCustomOpDomain* custom_op_domain) {
  API_IMPL_BEGIN
  options->custom_op_domains_.emplace_back(custom_op_domain);
  return nullptr;
  API_IMPL_END
}

ORT_API_STATUS_IMPL(OrtApis::RegisterCustomOpsLibrary, _Inout_ OrtSessionOptions* options, _In_ const char* library_path, _Outptr_ void** library_handle) {
  API_IMPL_BEGIN

  auto path_str = ToPathString(library_path);
  ORT_API_RETURN_IF_STATUS_NOT_OK(Env::Default().LoadDynamicLibrary(path_str, false, library_handle));
  if (!*library_handle)
    return OrtApis::CreateStatus(ORT_FAIL, "RegisterCustomOpsLibrary: Failed to load library");

  RegisterCustomOpsFn RegisterCustomOps;
  ORT_API_RETURN_IF_STATUS_NOT_OK(Env::Default().GetSymbolFromLibrary(*library_handle, "RegisterCustomOps",
                                                                      (void**)&RegisterCustomOps));
  if (!RegisterCustomOps)
    return OrtApis::CreateStatus(ORT_FAIL, "RegisterCustomOpsLibrary: Entry point RegisterCustomOps not found in library");

  return RegisterCustomOps(options, OrtGetApiBase());
  API_IMPL_END
}

ORT_API_STATUS_IMPL(OrtApis::RegisterCustomOpsLibrary_V2, _Inout_ OrtSessionOptions* options,
                    _In_ const ORTCHAR_T* library_name) {
  API_IMPL_BEGIN
#if !defined(ORT_MINIMAL_BUILD) || defined(ORT_MINIMAL_BUILD_CUSTOM_OPS)
  ORT_API_RETURN_IF_STATUS_NOT_OK(options->RegisterCustomOpsLibrary(library_name));
  return nullptr;
#else
  ORT_UNUSED_PARAMETER(options);
  ORT_UNUSED_PARAMETER(library_name);
  return OrtApis::CreateStatus(ORT_NOT_IMPLEMENTED, "Custom operator libraries are not supported in this build");
#endif
  API_IMPL_END
}

ORT_API_STATUS_IMPL(OrtApis::RegisterCustomOpsUsingFunction, _Inout_ OrtSessionOptions* options,
                    _In_ const char* registration_func_name) {
  API_IMPL_BEGIN
#if !defined(ORT_MINIMAL_BUILD) || defined(ORT_MINIMAL_BUILD_CUSTOM_OPS)
  if (!registration_func_name) {
    return OrtApis::CreateStatus(ORT_INVALID_ARGUMENT,
                                 "RegisterCustomOpsUsingFunction: Registration function name must be specified.");
  }

  RegisterCustomOpsFn RegisterCustomOps;
  ORT_API_RETURN_IF_STATUS_NOT_OK(Env::Default().GetSymbolFromLibrary(nullptr, registration_func_name,
                                                                      (void**)&RegisterCustomOps));
  if (!RegisterCustomOps) {
    return OrtApis::CreateStatus(ORT_INVALID_ARGUMENT,
                                 "RegisterCustomOpsUsingFunction: Registration function was not found");
  }

  return RegisterCustomOps(options, OrtGetApiBase());
#else
  ORT_UNUSED_PARAMETER(options);
  ORT_UNUSED_PARAMETER(registration_func_name);
  return OrtApis::CreateStatus(ORT_NOT_IMPLEMENTED, "Custom operator libraries are not supported in this build");
#endif
  API_IMPL_END
}

ORT_API_STATUS_IMPL(OrtApis::EnableOrtCustomOps, _Inout_ OrtSessionOptions* options) {
  API_IMPL_BEGIN

  if (options) {
#ifdef ENABLE_EXTENSION_CUSTOM_OPS
    return RegisterCustomOps(options, OrtGetApiBase());
#else
    return OrtApis::CreateStatus(ORT_FAIL, "EnableOrtCustomOps: Custom operators in onnxruntime-extensions are not enabled");
#endif
  }
  return nullptr;

  API_IMPL_END
}

namespace {
// provider either model_path, or modal_data + model_data_length.
static ORT_STATUS_PTR CreateSessionAndLoadModel(_In_ const OrtSessionOptions* options,
                                                _In_ const OrtEnv* env,
                                                _In_opt_z_ const ORTCHAR_T* model_path,
                                                _In_opt_ const void* model_data,
                                                size_t model_data_length,

                                                std::unique_ptr<onnxruntime::InferenceSession>& sess) {
  // quick check here to decide load path. InferenceSession will provide error message for invalid values.
  // TODO: Could move to a helper
  const Env& os_env = Env::Default();  // OS environment (!= ORT environment)
  bool load_config_from_model =
      os_env.GetEnvironmentVar(inference_session_utils::kOrtLoadConfigFromModelEnvVar) == "1";

  if (load_config_from_model) {
#if !defined(ORT_MINIMAL_BUILD)
    if (model_path != nullptr) {
      sess = std::make_unique<onnxruntime::InferenceSession>(
          options == nullptr ? onnxruntime::SessionOptions() : options->value,
          env->GetEnvironment(),
          model_path);
    } else {
      sess = std::make_unique<onnxruntime::InferenceSession>(
          options == nullptr ? onnxruntime::SessionOptions() : options->value,
          env->GetEnvironment(),
          model_data, static_cast<int>(model_data_length));
    }
#else
    return OrtApis::CreateStatus(ORT_FAIL, "Loading config from ONNX models is not supported in this build.");
#endif
  } else {
    sess = std::make_unique<onnxruntime::InferenceSession>(
        options == nullptr ? onnxruntime::SessionOptions() : options->value,
        env->GetEnvironment());
  }

#if !defined(ORT_MINIMAL_BUILD) || defined(ORT_MINIMAL_BUILD_CUSTOM_OPS)
  // Add custom domains
  if (options && !options->custom_op_domains_.empty()) {
    ORT_API_RETURN_IF_STATUS_NOT_OK(sess->AddCustomOpDomains(options->custom_op_domains_));
  }
#endif

  // Finish load
  if (load_config_from_model) {
#if !defined(ORT_MINIMAL_BUILD)
    ORT_API_RETURN_IF_STATUS_NOT_OK(sess->Load());
#endif
  } else {
    if (model_path != nullptr) {
      ORT_API_RETURN_IF_STATUS_NOT_OK(sess->Load(model_path));
    } else {
      ORT_API_RETURN_IF_STATUS_NOT_OK(sess->Load(model_data, static_cast<int>(model_data_length)));
    }
  }

  return nullptr;
}

static ORT_STATUS_PTR InitializeSession(_In_ const OrtSessionOptions* options,
                                        _In_ std::unique_ptr<::onnxruntime::InferenceSession>& sess,
                                        _Inout_opt_ OrtPrepackedWeightsContainer* prepacked_weights_container = nullptr) {
  // we need to disable mem pattern if DML is one of the providers since DML doesn't have the concept of
  // byte addressable memory
  std::vector<std::unique_ptr<IExecutionProvider>> provider_list;
  if (options) {
    for (auto& factory : options->provider_factories) {
      auto provider = factory->CreateProvider();
      provider_list.push_back(std::move(provider));
    }
  }

  // register the providers
  for (auto& provider : provider_list) {
    if (provider) {
      ORT_API_RETURN_IF_STATUS_NOT_OK(sess->RegisterExecutionProvider(std::move(provider)));
    }
  }

  if (prepacked_weights_container != nullptr) {
    ORT_API_RETURN_IF_STATUS_NOT_OK(sess->AddPrePackedWeightsContainer(
        reinterpret_cast<PrepackedWeightsContainer*>(prepacked_weights_container)));
  }

  ORT_API_RETURN_IF_STATUS_NOT_OK(sess->Initialize());

  return nullptr;
}

}  // namespace

ORT_API_STATUS_IMPL(OrtApis::CreateSession, _In_ const OrtEnv* env, _In_ const ORTCHAR_T* model_path,
                    _In_ const OrtSessionOptions* options, _Outptr_ OrtSession** out) {
  API_IMPL_BEGIN
  std::unique_ptr<onnxruntime::InferenceSession> sess;
  OrtStatus* status = nullptr;
  *out = nullptr;

  ORT_TRY {
    ORT_API_RETURN_IF_ERROR(CreateSessionAndLoadModel(options, env, model_path, nullptr, 0, sess));
    ORT_API_RETURN_IF_ERROR(InitializeSession(options, sess));

    *out = reinterpret_cast<OrtSession*>(sess.release());
  }
  ORT_CATCH(const std::exception& e) {
    ORT_HANDLE_EXCEPTION([&]() {
      status = OrtApis::CreateStatus(ORT_FAIL, e.what());
    });
  }

  return status;
  API_IMPL_END
}

ORT_API_STATUS_IMPL(OrtApis::CreateSessionFromArray, _In_ const OrtEnv* env, _In_ const void* model_data,
                    size_t model_data_length, _In_ const OrtSessionOptions* options, _Outptr_ OrtSession** out) {
  API_IMPL_BEGIN
  std::unique_ptr<onnxruntime::InferenceSession> sess;
  OrtStatus* status = nullptr;
  *out = nullptr;

  ORT_TRY {
    ORT_API_RETURN_IF_ERROR(CreateSessionAndLoadModel(options, env, nullptr, model_data, model_data_length, sess));
    ORT_API_RETURN_IF_ERROR(InitializeSession(options, sess));

    *out = reinterpret_cast<OrtSession*>(sess.release());
  }
  ORT_CATCH(const std::exception& e) {
    ORT_HANDLE_EXCEPTION([&]() {
      status = OrtApis::CreateStatus(ORT_FAIL, e.what());
    });
  }

  return status;
  API_IMPL_END
}

ORT_API_STATUS_IMPL(OrtApis::Run, _Inout_ OrtSession* sess, _In_opt_ const OrtRunOptions* run_options,
                    _In_reads_(input_len) const char* const* input_names,
                    _In_reads_(input_len) const OrtValue* const* input, size_t input_len,
                    _In_reads_(output_names_len) const char* const* output_names, size_t output_names_len,
                    _Inout_updates_all_(output_names_len) OrtValue** output) {
  API_IMPL_BEGIN
  auto session = reinterpret_cast<::onnxruntime::InferenceSession*>(sess);

  gsl::span<const char* const> input_names_span(input_names, input_len);
  gsl::span<const OrtValue* const> input_span(input, input_len);
  gsl::span<const char* const> output_name_span(output_names, output_names_len);
  gsl::span<OrtValue*> output_span(output, output_names_len);

  Status status;
  if (run_options) {
    status = session->Run(*run_options,
                          input_names_span,
                          input_span,
                          output_name_span,
                          output_span);
  } else {
    const RunOptions default_run_options;
    status = session->Run(default_run_options,
                          input_names_span,
                          input_span,
                          output_name_span,
                          output_span);
  }
  return ToOrtStatus(status);
  API_IMPL_END
}

ORT_API_STATUS_IMPL(OrtApis::RunAsync, _Inout_ OrtSession* sess, _In_opt_ const OrtRunOptions* run_options,
                    _In_reads_(input_len) const char* const* input_names,
                    _In_reads_(input_len) const OrtValue* const* input, size_t input_len,
                    _In_reads_(output_names_len) const char* const* output_names, size_t output_names_len,
                    _Inout_updates_all_(output_names_len) OrtValue** output,
                    _In_ RunAsyncCallbackFn run_async_callback, _In_opt_ void* user_data) {
  API_IMPL_BEGIN
  auto session = reinterpret_cast<::onnxruntime::InferenceSession*>(sess);

  gsl::span<const char* const> input_names_span(input_names, input_len);
  gsl::span<const OrtValue* const> input_span(input, input_len);
  gsl::span<const char* const> output_name_span(output_names, output_names_len);
  gsl::span<OrtValue*> output_span(output, output_names_len);

  return ToOrtStatus(session->RunAsync(run_options,
                                       input_names_span,
                                       input_span,
                                       output_name_span,
                                       output_span,
                                       run_async_callback,
                                       user_data));
  API_IMPL_END
}

struct OrtIoBinding {
  std::unique_ptr<::onnxruntime::IOBinding> binding_;
  explicit OrtIoBinding(std::unique_ptr<::onnxruntime::IOBinding>&& binding) : binding_(std::move(binding)) {}
  OrtIoBinding(const OrtIoBinding&) = delete;
  OrtIoBinding& operator=(const OrtIoBinding&) = delete;
};

ORT_API_STATUS_IMPL(OrtApis::RunWithBinding, _Inout_ OrtSession* sess, _In_ const OrtRunOptions* run_options,
                    _In_ const OrtIoBinding* binding_ptr) {
  API_IMPL_BEGIN
  auto session = reinterpret_cast<::onnxruntime::InferenceSession*>(sess);
  Status status;
  if (run_options == nullptr) {
    OrtRunOptions default_run_options;
    status = session->Run(default_run_options, *binding_ptr->binding_);
  } else {
    status = session->Run(*run_options, *binding_ptr->binding_);
  }
  if (!status.IsOK()) {
    return ToOrtStatus(status);
  }
  return nullptr;
  API_IMPL_END
}

ORT_API_STATUS_IMPL(OrtApis::CreateIoBinding, _Inout_ OrtSession* sess, _Outptr_ OrtIoBinding** out) {
  API_IMPL_BEGIN
  auto session = reinterpret_cast<::onnxruntime::InferenceSession*>(sess);
  std::unique_ptr<::onnxruntime::IOBinding> binding;
  auto status = session->NewIOBinding(&binding);
  if (!status.IsOK()) {
    return ToOrtStatus(status);
  }
  *out = std::make_unique<OrtIoBinding>(std::move(binding)).release();
  return nullptr;
  API_IMPL_END
}

ORT_API(void, OrtApis::ReleaseIoBinding, _Frees_ptr_opt_ OrtIoBinding* binding_ptr) {
  delete binding_ptr;
}

ORT_API_STATUS_IMPL(OrtApis::BindInput, _Inout_ OrtIoBinding* binding_ptr, _In_ const char* name, _In_ const OrtValue* val_ptr) {
  API_IMPL_BEGIN
  auto st = binding_ptr->binding_->BindInput(name, *val_ptr);
  if (!st.IsOK()) {
    return ToOrtStatus(st);
  }
  return nullptr;
  API_IMPL_END
}

ORT_API_STATUS_IMPL(OrtApis::BindOutput, _Inout_ OrtIoBinding* binding_ptr, _In_ const char* name, _In_ const OrtValue* val_ptr) {
  API_IMPL_BEGIN
  auto st = binding_ptr->binding_->BindOutput(name, *val_ptr);
  if (!st.IsOK()) {
    return ToOrtStatus(st);
  }
  return nullptr;
  API_IMPL_END
}

ORT_API_STATUS_IMPL(OrtApis::BindOutputToDevice, _Inout_ OrtIoBinding* binding_ptr, _In_ const char* name, _In_ const OrtMemoryInfo* mem_info_ptr) {
  API_IMPL_BEGIN
  auto st = binding_ptr->binding_->BindOutput(name, mem_info_ptr->device);
  if (!st.IsOK()) {
    return ToOrtStatus(st);
  }
  return nullptr;
  API_IMPL_END
}

ORT_API_STATUS_IMPL(OrtApis::GetBoundOutputNames, _In_ const OrtIoBinding* binding_ptr, _In_ OrtAllocator* allocator,
                    _Out_ char** buffer, _Outptr_result_maybenull_ size_t** lengths, _Out_ size_t* count) {
  API_IMPL_BEGIN
  const auto& output_names = binding_ptr->binding_->GetOutputNames();
  if (output_names.empty()) {
    *buffer = nullptr;
    *lengths = nullptr;
    *count = 0U;
    return nullptr;
  }

  IAllocatorUniquePtr<size_t> lengths_alloc(reinterpret_cast<size_t*>(allocator->Alloc(allocator, output_names.size() * sizeof(size_t))),
                                            [allocator](size_t* p) { if(p) allocator->Free(allocator, p); });

  if (!lengths_alloc) {
    return OrtApis::CreateStatus(ORT_FAIL, "lengths allocation failed");
  }

  size_t total_len = 0;
  auto* len_ptr = lengths_alloc.get();
  for (const auto& n : output_names) {
    auto sz = n.size();
    total_len += sz;
    *len_ptr++ = sz;
  }

  IAllocatorUniquePtr<char> buffer_alloc(reinterpret_cast<char*>(allocator->Alloc(allocator, total_len * sizeof(char))),
                                         [allocator](char* p) { if(p) allocator->Free(allocator, p); });

  if (!buffer_alloc) {
    return OrtApis::CreateStatus(ORT_FAIL, "string buffer allocation failed");
  }

  char* buf_ptr = buffer_alloc.get();
  for (const auto& n : output_names) {
    auto sz = n.size();
    memcpy(buf_ptr, n.data(), sz);
    buf_ptr += sz;
  }

  *buffer = buffer_alloc.release();
  *lengths = lengths_alloc.release();
  *count = output_names.size();
  return nullptr;
  API_IMPL_END
}

ORT_API_STATUS_IMPL(OrtApis::GetBoundOutputValues, _In_ const OrtIoBinding* binding_ptr, _In_ OrtAllocator* allocator,
                    _Outptr_result_maybenull_ OrtValue*** output, _Out_ size_t* output_count) {
  API_IMPL_BEGIN
  const auto& outputs = binding_ptr->binding_->GetOutputs();
  if (outputs.empty()) {
    *output = nullptr;
    *output_count = 0U;
    return nullptr;
  }

  // Used to destroy and de-allocate on exception
  IAllocatorUniquePtr<OrtValue*> ortvalues_alloc(reinterpret_cast<OrtValue**>(allocator->Alloc(allocator, outputs.size() * sizeof(OrtValue*))),
                                                 [allocator](OrtValue** p) { if (p) allocator->Free(allocator, p); });
  if (!ortvalues_alloc) {
    return OrtApis::CreateStatus(ORT_FAIL, "Output buffer allocation failed");
  }

  InlinedVector<std::unique_ptr<OrtValue>> value_dups;
  value_dups.reserve(outputs.size());

  for (const auto& out_value : outputs) {
    value_dups.push_back(std::make_unique<OrtValue>(out_value));
  }

  // The rest is noexcept
  OrtValue** out_ptr = ortvalues_alloc.get();
  for (auto& v : value_dups) {
    *out_ptr++ = v.release();
  }

  *output = ortvalues_alloc.release();
  *output_count = outputs.size();
  return nullptr;
  API_IMPL_END
}

ORT_API(void, OrtApis::ClearBoundInputs, _Inout_ OrtIoBinding* binding_ptr) {
  binding_ptr->binding_->ClearInputs();
}

ORT_API(void, OrtApis::ClearBoundOutputs, _Inout_ OrtIoBinding* binding_ptr) {
  binding_ptr->binding_->ClearOutputs();
}

ORT_API_STATUS_IMPL(OrtApis::SynchronizeBoundInputs, _Inout_ OrtIoBinding* binding_ptr) {
  API_IMPL_BEGIN
  auto st = binding_ptr->binding_->SynchronizeInputs();
  if (!st.IsOK()) {
    return ToOrtStatus(st);
  }
  return nullptr;
  API_IMPL_END
}

ORT_API_STATUS_IMPL(OrtApis::SynchronizeBoundOutputs, _Inout_ OrtIoBinding* binding_ptr) {
  API_IMPL_BEGIN
  auto st = binding_ptr->binding_->SynchronizeOutputs();
  if (!st.IsOK()) {
    return ToOrtStatus(st);
  }
  return nullptr;
  API_IMPL_END
}

ORT_API_STATUS_IMPL(OrtApis::IsTensor, _In_ const OrtValue* value, _Out_ int* out) {
  auto v = reinterpret_cast<const ::OrtValue*>(value);
  *out = v->IsTensor() ? 1 : 0;
  return nullptr;
}

ORT_API_STATUS_IMPL(OrtApis::HasValue, _In_ const OrtValue* value, _Out_ int* out) {
  auto v = reinterpret_cast<const ::OrtValue*>(value);
  *out = v->IsAllocated() ? 1 : 0;
  return nullptr;
}

ORT_API_STATUS_IMPL(OrtApis::IsSparseTensor, _In_ const OrtValue* value, _Out_ int* out) {
#if !defined(DISABLE_SPARSE_TENSORS)
  auto v = reinterpret_cast<const ::OrtValue*>(value);
  *out = v->IsSparseTensor() ? 1 : 0;
  return nullptr;
#else
  ORT_UNUSED_PARAMETER(value);
  ORT_UNUSED_PARAMETER(out);

  return OrtApis::CreateStatus(ORT_FAIL, "SparseTensor is not supported in this build.");
#endif
}

ORT_API_STATUS_IMPL(OrtApis::GetTensorMutableData, _Inout_ OrtValue* value, _Outptr_ void** output) {
  TENSOR_READWRITE_API_BEGIN
  // Uncomment when WinML fixed their code
  // if (tensor->IsDataTypeString()) {
  //  return OrtApis::CreateStatus(ORT_NOT_IMPLEMENTED, "this API does not support strings");
  //}
  *output = tensor->MutableDataRaw();
  return nullptr;
  API_IMPL_END
}

ORT_API_STATUS_IMPL(OrtApis::FillStringTensor, _Inout_ OrtValue* value, _In_ const char* const* s, size_t s_len) {
  TENSOR_READWRITE_API_BEGIN
  auto* dst = tensor->MutableData<std::string>();
  auto len = static_cast<size_t>(tensor->Shape().Size());
  if (s_len != len) {
    return OrtApis::CreateStatus(ORT_INVALID_ARGUMENT, "input array doesn't equal tensor size");
  }
  for (size_t i = 0; i != len; ++i) {
    // allocate and copy
    dst[i] = s[i];
  }
  return nullptr;
  API_IMPL_END
}

ORT_API_STATUS_IMPL(OrtApis::FillStringTensorElement, _Inout_ OrtValue* value, _In_ const char* s, size_t index) {
  TENSOR_READWRITE_API_BEGIN
  auto* dst = tensor->MutableData<std::string>();
  const auto len = static_cast<size_t>(tensor->Shape().Size());
  if (index >= len) {
    return OrtApis::CreateStatus(ORT_INVALID_ARGUMENT, "element index is out of bounds");
  }

  dst[index] = s;

  return nullptr;
  API_IMPL_END
}

ORT_API_STATUS_IMPL(OrtApis::GetResizedStringTensorElementBuffer, _Inout_ OrtValue* value,
                    _In_ size_t index, _In_ size_t length_in_bytes, _Inout_ char** buffer) {
  TENSOR_READWRITE_API_BEGIN
  auto* dst = tensor->MutableData<std::string>();
  const auto len = static_cast<size_t>(tensor->Shape().Size());

  if (index >= len) {
    return OrtApis::CreateStatus(ORT_INVALID_ARGUMENT, "element index is out of bounds");
  }

  auto& s = dst[index];
  s.resize(length_in_bytes);
  *buffer = s.data();
  return nullptr;
  API_IMPL_END
}

namespace {

OrtStatusPtr GetTensorStringSpan(const ::OrtValue& v, gsl::span<const std::string>& span) {
  if (!v.IsAllocated()) {
    return OrtApis::CreateStatus(ORT_INVALID_ARGUMENT, "OrtValue should contain a Tensor or a Sparse Tensor");
  }
  gsl::span<const std::string> str_span;
  int64_t items = 0;
  // Data type will be enforced on DataAsSpan() call.
  if (v.IsTensor()) {
    const auto& tensor = v.Get<onnxruntime::Tensor>();
    items = tensor.Shape().Size();
    if (items >= 0) {
      str_span = tensor.DataAsSpan<std::string>();
    }
  }
#if !defined(DISABLE_SPARSE_TENSORS)
  else if (v.IsSparseTensor()) {
    const auto& sparse_tensor = v.Get<SparseTensor>();
    if (sparse_tensor.Format() == onnxruntime::SparseFormat::kUndefined) {
      return OrtApis::CreateStatus(ORT_INVALID_ARGUMENT, "Sparse Tensor does not contain sparse data");
    }
    items = sparse_tensor.Values().Shape().Size();
    if (items >= 0) {
      str_span = sparse_tensor.Values().DataAsSpan<std::string>();
    }
  }
#endif
  else {
    return OrtApis::CreateStatus(ORT_NOT_IMPLEMENTED, "This API supports Tensors or SparseTensors");
  }

  if (items < 0) {
    return OrtApis::CreateStatus(ORT_INVALID_ARGUMENT, "shape is invalid");
  }
  span = str_span;
  return nullptr;
}
}  // namespace

ORT_API_STATUS_IMPL(OrtApis::GetStringTensorDataLength, _In_ const OrtValue* value, _Out_ size_t* out) {
  API_IMPL_BEGIN
  gsl::span<const std::string> str_span;
  if (auto* status = GetTensorStringSpan(*value, str_span)) {
    return status;
  }

  size_t ret = 0;
  for (const auto& s : str_span) {
    ret += s.size();
  }

  *out = ret;
  return nullptr;
  API_IMPL_END
}

ORT_API_STATUS_IMPL(OrtApis::GetStringTensorElementLength, _In_ const OrtValue* value, size_t index, _Out_ size_t* out) {
  API_IMPL_BEGIN
  gsl::span<const std::string> str_span;
  if (auto* status = GetTensorStringSpan(*value, str_span)) {
    return status;
  }

  if (index < str_span.size()) {
    *out = str_span[index].size();
  } else {
    return OrtApis::CreateStatus(ORT_INVALID_ARGUMENT, "index is out of bounds");
  }

  return nullptr;
  API_IMPL_END
}

ORT_API_STATUS_IMPL(OrtApis::GetStringTensorContent, _In_ const OrtValue* value, _Out_writes_bytes_all_(s_len) void* s,
                    size_t s_len, _Out_writes_all_(offsets_len) size_t* offsets, size_t offsets_len) {
  API_IMPL_BEGIN

  gsl::span<const std::string> str_span;
  if (auto* status = GetTensorStringSpan(*value, str_span)) {
    return status;
  }

  if (offsets_len != str_span.size()) {
    return OrtApis::CreateStatus(ORT_FAIL, "offsets buffer is not equal to tensor size");
  }

  size_t total_size = 0;
  for (const auto& str : str_span) {
    total_size += str.size();
  }

  if (s_len < total_size) {
    return OrtApis::CreateStatus(ORT_FAIL, "output buffer is too small. Use GetStringTensorDataLength.");
  }

  size_t f = 0;
  char* p = static_cast<char*>(s);
  for (const auto& str : str_span) {
    memcpy(p, str.data(), str.size());
    p += str.size();
    *offsets++ = f;
    f += str.size();
  }
  return nullptr;
  API_IMPL_END
}

ORT_API_STATUS_IMPL(OrtApis::GetStringTensorElement, _In_ const OrtValue* value,
                    size_t s_len, size_t index, _Out_writes_bytes_all_(s_len) void* s) {
  API_IMPL_BEGIN
  gsl::span<const std::string> str_span;
  if (auto* status = GetTensorStringSpan(*value, str_span)) {
    return status;
  }

  if (index < str_span.size()) {
    const auto& str = str_span[index];
    if (s_len < str.size()) {
      return OrtApis::CreateStatus(ORT_FAIL, "buffer size is too small for string element");
    }
    memcpy(s, str.data(), str.size());
  } else {
    return OrtApis::CreateStatus(ORT_INVALID_ARGUMENT, "element index is out of bounds");
  }
  return nullptr;
  API_IMPL_END
}

#define ORT_C_API_RETURN_IF_ERROR(expr)                 \
  do {                                                  \
    auto _status = (expr);                              \
    if ((!_status.IsOK())) return ToOrtStatus(_status); \
  } while (0)

#define DEFINE_RELEASE_ORT_OBJECT_FUNCTION(INPUT_TYPE, REAL_TYPE)                       \
  ORT_API(void, OrtApis::Release##INPUT_TYPE, _Frees_ptr_opt_ Ort##INPUT_TYPE* value) { \
    delete reinterpret_cast<REAL_TYPE*>(value);                                         \
  }

using DefListResult = std::pair<Status, const InputDefList*>;
using GetDefListFn = DefListResult (*)(const ::onnxruntime::InferenceSession*);
const auto get_inputs_fn = [](const ::onnxruntime::InferenceSession* session) -> DefListResult { return session->GetModelInputs(); };
const auto get_outputs_fn = [](const ::onnxruntime::InferenceSession* session) -> DefListResult { return session->GetModelOutputs(); };
const auto get_overridable_initializers_fn = [](const ::onnxruntime::InferenceSession* session) -> DefListResult { return session->GetOverridableInitializers(); };

static ORT_STATUS_PTR GetNodeDefListCountHelper(const OrtSession* sess, GetDefListFn get_fn, size_t* out) {
  API_IMPL_BEGIN
  auto session = reinterpret_cast<const ::onnxruntime::InferenceSession*>(sess);
  std::pair<Status, const InputDefList*> p = get_fn(session);
  if (!p.first.IsOK())
    return ToOrtStatus(p.first);
  *out = p.second->size();
  return nullptr;
  API_IMPL_END
}

ORT_API_STATUS_IMPL(OrtApis::SessionGetInputCount, _In_ const OrtSession* sess, _Out_ size_t* out) {
  return GetNodeDefListCountHelper(sess, get_inputs_fn, out);
}

ORT_API_STATUS_IMPL(OrtApis::SessionGetOutputCount, _In_ const OrtSession* sess, _Out_ size_t* out) {
  return GetNodeDefListCountHelper(sess, get_outputs_fn, out);
}

ORT_API_STATUS_IMPL(OrtApis::SessionGetOverridableInitializerCount, _In_ const OrtSession* sess, _Out_ size_t* out) {
  return GetNodeDefListCountHelper(sess, get_overridable_initializers_fn, out);
}

static ORT_STATUS_PTR GetNodeDefTypeInfoHelper(const OrtSession* sess, GetDefListFn get_fn, size_t index,
                                               _Outptr_ struct OrtTypeInfo** out) {
  API_IMPL_BEGIN
  auto session = reinterpret_cast<const ::onnxruntime::InferenceSession*>(sess);
  std::pair<Status, const InputDefList*> p = get_fn(session);
  if (!p.first.IsOK())
    return ToOrtStatus(p.first);
  if (p.second->size() <= index)
    return OrtApis::CreateStatus(ORT_FAIL, "out of index");
  const ONNX_NAMESPACE::TypeProto* type_proto = (*p.second)[index]->TypeAsProto();
  auto type_info = OrtTypeInfo::FromTypeProto(*type_proto);
  *out = type_info.release();
  return nullptr;
  API_IMPL_END
}

ORT_API_STATUS_IMPL(OrtApis::SessionGetInputTypeInfo, _In_ const OrtSession* sess, size_t index, _Outptr_ struct OrtTypeInfo** out) {
  return GetNodeDefTypeInfoHelper(sess, get_inputs_fn, index, out);
}

ORT_API_STATUS_IMPL(OrtApis::SessionGetOutputTypeInfo, _In_ const OrtSession* sess, size_t index, _Outptr_ struct OrtTypeInfo** out) {
  return GetNodeDefTypeInfoHelper(sess, get_outputs_fn, index, out);
}

ORT_API_STATUS_IMPL(OrtApis::SessionGetOverridableInitializerTypeInfo, _In_ const OrtSession* sess, size_t index, _Outptr_ struct OrtTypeInfo** out) {
  return GetNodeDefTypeInfoHelper(sess, get_overridable_initializers_fn, index, out);
}

char* onnxruntime::StrDup(const std::string& str, OrtAllocator* allocator) {
  char* output_string = reinterpret_cast<char*>(allocator->Alloc(allocator, str.size() + 1));
  memcpy(output_string, str.c_str(), str.size());
  output_string[str.size()] = '\0';
  return output_string;
}

static ORT_STATUS_PTR GetNodeDefNameImpl(_In_ const OrtSession* sess, size_t index, _Inout_ OrtAllocator* allocator,
                                         GetDefListFn get_fn, _Outptr_ char** output) {
  auto session = reinterpret_cast<const ::onnxruntime::InferenceSession*>(sess);
  std::pair<Status, const InputDefList*> p = get_fn(session);
  if (!p.first.IsOK())
    return ToOrtStatus(p.first);
  if (p.second == nullptr)
    return OrtApis::CreateStatus(ORT_FAIL, "internal error");
  const InputDefList& defs = *p.second;
  if (index >= defs.size())
    return OrtApis::CreateStatus(ORT_FAIL, "index out of range");
  *output = StrDup(defs[index]->Name(), allocator);
  return nullptr;
}

ORT_API_STATUS_IMPL(OrtApis::SessionEndProfiling, _In_ OrtSession* sess, _Inout_ OrtAllocator* allocator,
                    _Outptr_ char** out) {
  API_IMPL_BEGIN
  auto session = reinterpret_cast<::onnxruntime::InferenceSession*>(sess);
  auto profile_file_name = session->EndProfiling();
  *out = StrDup(profile_file_name, allocator);
  return nullptr;
  API_IMPL_END
}

ORT_API_STATUS_IMPL(OrtApis::SessionGetModelMetadata, _In_ const OrtSession* sess,
                    _Outptr_ OrtModelMetadata** out) {
  API_IMPL_BEGIN
  auto session = reinterpret_cast<const ::onnxruntime::InferenceSession*>(sess);
  auto p = session->GetModelMetadata();
  if (!p.first.IsOK())
    return ToOrtStatus(p.first);
  *out = reinterpret_cast<OrtModelMetadata*>(std::make_unique<ModelMetadata>(*p.second).release());
  return nullptr;
  API_IMPL_END
}

ORT_API_STATUS_IMPL(OrtApis::ModelMetadataGetProducerName,
                    _In_ const OrtModelMetadata* model_metadata,
                    _Inout_ OrtAllocator* allocator, _Outptr_ char** value) {
  API_IMPL_BEGIN
  auto producer_name = reinterpret_cast<const ::onnxruntime::ModelMetadata*>(model_metadata)->producer_name;
  *value = StrDup(producer_name, allocator);
  return nullptr;
  API_IMPL_END
}

ORT_API_STATUS_IMPL(OrtApis::ModelMetadataGetGraphName,
                    _In_ const OrtModelMetadata* model_metadata,
                    _Inout_ OrtAllocator* allocator, _Outptr_ char** value) {
  API_IMPL_BEGIN
  auto graph_name = reinterpret_cast<const ::onnxruntime::ModelMetadata*>(model_metadata)->graph_name;
  *value = StrDup(graph_name, allocator);
  return nullptr;
  API_IMPL_END
}

ORT_API_STATUS_IMPL(OrtApis::ModelMetadataGetDomain,
                    _In_ const OrtModelMetadata* model_metadata,
                    _Inout_ OrtAllocator* allocator, _Outptr_ char** value) {
  API_IMPL_BEGIN
  auto domain = reinterpret_cast<const ::onnxruntime::ModelMetadata*>(model_metadata)->domain;
  *value = StrDup(domain, allocator);
  return nullptr;
  API_IMPL_END
}

ORT_API_STATUS_IMPL(OrtApis::ModelMetadataGetDescription,
                    _In_ const OrtModelMetadata* model_metadata,
                    _Inout_ OrtAllocator* allocator, _Outptr_ char** value) {
  API_IMPL_BEGIN
  auto description = reinterpret_cast<const ::onnxruntime::ModelMetadata*>(model_metadata)->description;
  *value = StrDup(description, allocator);
  return nullptr;
  API_IMPL_END
}

ORT_API_STATUS_IMPL(OrtApis::ModelMetadataGetGraphDescription,
                    _In_ const OrtModelMetadata* model_metadata,
                    _Inout_ OrtAllocator* allocator, _Outptr_ char** value) {
  API_IMPL_BEGIN
  auto description = reinterpret_cast<const ::onnxruntime::ModelMetadata*>(model_metadata)->graph_description;
  *value = StrDup(description, allocator);
  return nullptr;
  API_IMPL_END
}

ORT_API_STATUS_IMPL(OrtApis::ModelMetadataLookupCustomMetadataMap, _In_ const OrtModelMetadata* model_metadata,
                    _Inout_ OrtAllocator* allocator, _In_ const char* key, _Outptr_result_maybenull_ char** value) {
  API_IMPL_BEGIN
  auto custom_metadata_map =
      reinterpret_cast<const ::onnxruntime::ModelMetadata*>(model_metadata)->custom_metadata_map;

  std::string temp(key);

  auto iter = custom_metadata_map.find(temp);

  if (iter == custom_metadata_map.end()) {
    *value = nullptr;
  } else {
    *value = StrDup(iter->second, allocator);
  }

  return nullptr;
  API_IMPL_END
}

ORT_API_STATUS_IMPL(OrtApis::ModelMetadataGetCustomMetadataMapKeys,
                    _In_ const OrtModelMetadata* model_metadata,
                    _Inout_ OrtAllocator* allocator, _Outptr_result_buffer_maybenull_(*num_keys) char*** keys, _Out_ int64_t* num_keys) {
  API_IMPL_BEGIN
  const auto& custom_metadata_map =
      reinterpret_cast<const ::onnxruntime::ModelMetadata*>(model_metadata)->custom_metadata_map;

  auto count = custom_metadata_map.size();
  if (count == 0) {
    *keys = nullptr;
  } else {
    // To guard against overflow in the next step where we compute bytes to allocate
    SafeInt<size_t> alloc_count(count);

    InlinedVector<Ort::AllocatedStringPtr> string_holders;
    string_holders.reserve(count);

    auto deletor = Ort::detail::AllocatedFree(allocator);
    // alloc_count * sizeof(...) will throw if there was an overflow which will be caught in API_IMPL_END
    // and be returned to the user as a status
    char** p = reinterpret_cast<char**>(allocator->Alloc(allocator, alloc_count * sizeof(char*)));
    assert(p != nullptr);

    // StrDup may throw
    std::unique_ptr<void, decltype(deletor)> array_guard(p, deletor);

    int64_t i = 0;
    for (const auto& e : custom_metadata_map) {
      auto* s = StrDup(e.first, allocator);
      string_holders.push_back(Ort::AllocatedStringPtr(s, deletor));
      p[i++] = s;
    }

    for (auto& s : string_holders) {
      s.release();
    }

    *keys = p;
    array_guard.release();
  }

  *num_keys = static_cast<int64_t>(count);
  return nullptr;
  API_IMPL_END
}

ORT_API_STATUS_IMPL(OrtApis::ModelMetadataGetVersion,
                    _In_ const OrtModelMetadata* model_metadata,
                    _Out_ int64_t* value) {
  API_IMPL_BEGIN
  *value = reinterpret_cast<const ::onnxruntime::ModelMetadata*>(model_metadata)->version;
  return nullptr;
  API_IMPL_END
}

ORT_API_STATUS_IMPL(OrtApis::SessionGetInputName, _In_ const OrtSession* sess, size_t index,
                    _Inout_ OrtAllocator* allocator, _Outptr_ char** output) {
  API_IMPL_BEGIN
  return GetNodeDefNameImpl(sess, index, allocator, get_inputs_fn, output);
  API_IMPL_END
}

ORT_API_STATUS_IMPL(OrtApis::SessionGetOutputName, _In_ const OrtSession* sess, size_t index,
                    _Inout_ OrtAllocator* allocator, _Outptr_ char** output) {
  API_IMPL_BEGIN
  return GetNodeDefNameImpl(sess, index, allocator, get_outputs_fn, output);
  API_IMPL_END
}

ORT_API_STATUS_IMPL(OrtApis::SessionGetOverridableInitializerName, _In_ const OrtSession* sess, size_t index,
                    _Inout_ OrtAllocator* allocator, _Outptr_ char** output) {
  API_IMPL_BEGIN
  return GetNodeDefNameImpl(sess, index, allocator, get_overridable_initializers_fn, output);
  API_IMPL_END
}

ORT_API_STATUS_IMPL(OrtApis::AllocatorAlloc, _Inout_ OrtAllocator* ptr, size_t size, _Outptr_ void** out) {
  API_IMPL_BEGIN
  *out = ptr->Alloc(ptr, size);
  return nullptr;
  API_IMPL_END
}

ORT_API_STATUS_IMPL(OrtApis::AllocatorFree, _Inout_ OrtAllocator* ptr, void* p) {
  API_IMPL_BEGIN
  ptr->Free(ptr, p);
  return nullptr;
  API_IMPL_END
}

ORT_API_STATUS_IMPL(OrtApis::AllocatorGetInfo, _In_ const OrtAllocator* ptr, _Outptr_ const struct OrtMemoryInfo** out) {
  API_IMPL_BEGIN
  *out = ptr->Info(ptr);
  return nullptr;
  API_IMPL_END
}

template <typename T>
ORT_STATUS_PTR OrtGetNumSequenceElements(const OrtValue* p_ml_value, size_t* out) {
  auto& data = p_ml_value->Get<T>();
  *out = data.size();
  return nullptr;
}

#if !defined(DISABLE_ML_OPS)
static constexpr int NUM_MAP_INDICES = 2;
#endif

static ORT_STATUS_PTR OrtGetValueCountImpl(const OrtValue* value, size_t* out) {
  ONNXType value_type;
  if (auto status = OrtApis::GetValueType(value, &value_type))
    return status;
  if (value_type == ONNX_TYPE_MAP) {
#if !defined(DISABLE_ML_OPS)
    *out = NUM_MAP_INDICES;
    return nullptr;
#else
    return OrtApis::CreateStatus(ORT_FAIL, "Map type is not supported in this build.");
#endif
  }
  if (value_type == ONNX_TYPE_SEQUENCE) {
    // Note: keep these in sync with the registered types in data_types.h
    if (value->IsTensorSequence()) {
      *out = value->Get<TensorSeq>().Size();
      return nullptr;
    } else {
#if !defined(DISABLE_ML_OPS)
      utils::ContainerChecker c_checker(value->Type());
      if (c_checker.IsSequenceOf<std::map<std::string, float>>()) {
        return OrtGetNumSequenceElements<VectorMapStringToFloat>(value, out);
      } else if (c_checker.IsSequenceOf<std::map<int64_t, float>>()) {
        return OrtGetNumSequenceElements<VectorMapInt64ToFloat>(value, out);
      } else {
        return OrtApis::CreateStatus(ORT_FAIL, "Input is not of one of the supported sequence types.");
      }
#else
      return OrtApis::CreateStatus(ORT_FAIL, "Map type is not supported in this build.");
#endif
    }
  } else {
    return OrtApis::CreateStatus(ORT_FAIL, "Input is not of type sequence or map.");
  }
}

ORT_API_STATUS_IMPL(OrtApis::GetValueCount, _In_ const OrtValue* value, _Out_ size_t* out) {
  API_IMPL_BEGIN
  return OrtGetValueCountImpl(value, out);
  API_IMPL_END
}

namespace c_api_internal {

#if !defined(DISABLE_ML_OPS)
///////////////////
// OrtGetValueImplSeqOfMap
template <typename T>
static ORT_STATUS_PTR OrtGetValueImplSeqOfMap(const OrtValue* p_ml_value, int index, _Outptr_ OrtValue** out) {
  using TKey = typename T::value_type::key_type;
  using TVal = typename T::value_type::mapped_type;
  using MapType = std::map<TKey, TVal>;
  auto& data_vec = p_ml_value->Get<T>();
  auto& data_elem = data_vec.at(index);
  auto copy_data_elem = std::make_unique<MapType>(data_elem);
  auto value = std::make_unique<OrtValue>();
  auto ml_type = DataTypeImpl::GetType<MapType>();
  value->Init(copy_data_elem.release(),
              ml_type,
              ml_type->GetDeleteFunc());
  *out = value.release();
  return nullptr;
}
#endif

ORT_STATUS_PTR PopulateTensorWithData(Tensor& tensor, bool is_string, _In_ const void* data_elem, size_t num_elems,
                                      size_t elem_size) {
  auto len = narrow<size_t>(tensor.Shape().Size());
  if (num_elems < len) {
    return OrtApis::CreateStatus(ORT_INVALID_ARGUMENT, "input array is too short");
  }
  if (!is_string) {
    memcpy(tensor.MutableDataRaw(), data_elem, elem_size * num_elems);
  } else {
    const std::string* strings = reinterpret_cast<const std::string*>(data_elem);
    auto str_span = gsl::make_span(strings, num_elems);
    auto* dst = tensor.MutableData<std::string>();
    std::copy(str_span.begin(), str_span.end(), dst);
  }
  return nullptr;
}

ORT_STATUS_PTR CreateTensorAndPopulate(MLDataType element_type, const int64_t* shape, size_t shape_len,
                                       const void* data, size_t num_elements, _Inout_ OrtAllocator* allocator, OrtValue& result) {
  ORT_API_RETURN_IF_ERROR(CreateTensorImpl(element_type, shape, shape_len, allocator, result));
  ORT_API_RETURN_IF_ERROR(PopulateTensorWithData(*result.GetMutable<Tensor>(), utils::IsDataTypeString(element_type),
                                                 data, num_elements, element_type->Size()));
  return nullptr;
}

}  // namespace c_api_internal
#ifdef _MSC_VER
#pragma warning(push)
#pragma warning(disable : 6101)
#endif

static ORT_STATUS_PTR OrtGetValueImplSeqOfTensors(_In_ const OrtValue* p_ml_value, int index, _Inout_ OrtAllocator* allocator,
                                                  _Outptr_ OrtValue** out) {
  const auto& data = p_ml_value->Get<TensorSeq>();
  const auto& one_tensor = data.Get(index);
  const auto& tensor_shape = one_tensor.Shape();
  auto result = std::make_unique<OrtValue>();
  ORT_API_RETURN_IF_ERROR(c_api_internal::CreateTensorAndPopulate(one_tensor.DataType(), tensor_shape.GetDims().data(),
                                                                  tensor_shape.NumDimensions(), one_tensor.DataRaw(),
                                                                  narrow<size_t>(one_tensor.Shape().Size()),
                                                                  allocator, *result));
  *out = result.release();
  return nullptr;
}

#ifdef _MSC_VER
#pragma warning(pop)
#endif

static ORT_STATUS_PTR OrtGetValueImplSeq(_In_ const OrtValue* value, int index, _Inout_ OrtAllocator* allocator,
                                         _Outptr_ OrtValue** out) {
  // Note: keep these in sync with the registered types in data_types.h
  if (value->IsTensorSequence()) {
    return OrtGetValueImplSeqOfTensors(value, index, allocator, out);
  } else {
#if !defined(DISABLE_ML_OPS)
    utils::ContainerChecker c_checker(value->Type());
    if (c_checker.IsSequenceOf<std::map<std::string, float>>()) {
      return c_api_internal::OrtGetValueImplSeqOfMap<VectorMapStringToFloat>(value, index, out);
    } else if (c_checker.IsSequenceOf<std::map<int64_t, float>>()) {
      return c_api_internal::OrtGetValueImplSeqOfMap<VectorMapInt64ToFloat>(value, index, out);
    } else {
      return OrtApis::CreateStatus(ORT_FAIL, "Input is not of one of the supported sequence types.");
    }
#else
    return OrtApis::CreateStatus(ORT_FAIL, "Map type is not supported in this build.");
#endif
  }
}

#if !defined(DISABLE_ML_OPS)
template <typename T>
static ORT_STATUS_PTR OrtGetValueImplMapHelper(_In_ const OrtValue* p_ml_value, int index,
                                               _Inout_ OrtAllocator* allocator, _Outptr_ OrtValue** out) {
  using namespace onnxruntime::utils;
  using TKey = typename T::key_type;
  using TVal = typename T::mapped_type;
  auto& data = p_ml_value->Get<T>();
  int64_t num_kv_pairs = data.size();
#if defined(_WIN32) && !defined(_M_AMD64)
  ORT_ENFORCE(static_cast<uint64_t>(num_kv_pairs) < std::numeric_limits<size_t>::max());
#endif
  const std::vector<int64_t> dims{num_kv_pairs};
  auto result = std::make_unique<OrtValue>();
  std::vector<TKey> vec_keys;
  std::vector<TVal> vec_vals;
  const void* data_ptr;
  size_t data_size;
  MLDataType element_type;
  switch (index) {
    case 0: {  // user is requesting keys
      element_type = DataTypeImpl::TensorTypeFromONNXEnum(GetONNXTensorElementDataType<TKey>())->GetElementType();
      vec_keys.reserve(static_cast<size_t>(num_kv_pairs));
      std::transform(data.cbegin(), data.cend(), std::back_inserter(vec_keys), [](const auto& k) { return k.first; });
      data_ptr = vec_keys.data();
      data_size = vec_keys.size();
    } break;
    case 1: {  // user is requesting values
      element_type = DataTypeImpl::TensorTypeFromONNXEnum(GetONNXTensorElementDataType<TVal>())->GetElementType();
      vec_vals.reserve(static_cast<size_t>(num_kv_pairs));
      std::transform(data.cbegin(), data.cend(), std::back_inserter(vec_vals), [](const auto& k) { return k.second; });
      data_ptr = vec_vals.data();
      data_size = vec_vals.size();
    } break;
    default:
      return OrtApis::CreateStatus(ORT_FAIL, "Invalid index requested for map type.");
  }
  ORT_API_RETURN_IF_ERROR(c_api_internal::CreateTensorAndPopulate(element_type, dims.data(), dims.size(), data_ptr,
                                                                  data_size, allocator, *result));
  *out = result.release();
  return nullptr;
}

static ORT_STATUS_PTR OrtGetValueImplMap(_In_ const OrtValue* value, int index, _Inout_ OrtAllocator* allocator,
                                         _Outptr_ OrtValue** out) {
  auto p_ml_value = reinterpret_cast<const OrtValue*>(value);
  auto type = p_ml_value->Type();
  // Note: keep these in sync with the registered types in data_types.h
  utils::ContainerChecker c_checker(type);
  if (c_checker.IsMap()) {
    if (c_checker.IsMapOf<std::string, std::string>()) {
      return OrtGetValueImplMapHelper<MapStringToString>(p_ml_value, index, allocator, out);
    } else if (c_checker.IsMapOf<std::string, int64_t>()) {
      return OrtGetValueImplMapHelper<MapStringToInt64>(p_ml_value, index, allocator, out);
    } else if (c_checker.IsMapOf<std::string, float>()) {
      return OrtGetValueImplMapHelper<MapStringToFloat>(p_ml_value, index, allocator, out);
    } else if (c_checker.IsMapOf<std::string, double>()) {
      return OrtGetValueImplMapHelper<MapStringToDouble>(p_ml_value, index, allocator, out);
    } else if (c_checker.IsMapOf<int64_t, std::string>()) {
      return OrtGetValueImplMapHelper<MapInt64ToString>(p_ml_value, index, allocator, out);
    } else if (c_checker.IsMapOf<int64_t, int64_t>()) {
      return OrtGetValueImplMapHelper<MapInt64ToInt64>(p_ml_value, index, allocator, out);
    } else if (c_checker.IsMapOf<int64_t, float>()) {
      return OrtGetValueImplMapHelper<MapInt64ToFloat>(p_ml_value, index, allocator, out);
    } else if (c_checker.IsMapOf<int64_t, double>()) {
      return OrtGetValueImplMapHelper<MapInt64ToDouble>(p_ml_value, index, allocator, out);
    }
  }
  return OrtApis::CreateStatus(ORT_FAIL, "Input is not of one of the supported map types.");
}
#endif

static ORT_STATUS_PTR OrtGetValueImpl(_In_ const OrtValue* value, int index, _Inout_ OrtAllocator* allocator,
                                      _Outptr_ OrtValue** out) {
  ONNXType value_type;
  if (auto status = OrtApis::GetValueType(value, &value_type))
    return status;
  if (value_type == ONNX_TYPE_MAP) {
#if !defined(DISABLE_ML_OPS)
    return OrtGetValueImplMap(value, index, allocator, out);
#else
    return OrtApis::CreateStatus(ORT_FAIL, "Map type is not supported in this build.");
#endif
  }
  if (value_type == ONNX_TYPE_SEQUENCE) {
    return OrtGetValueImplSeq(value, index, allocator, out);
  } else {
    return OrtApis::CreateStatus(ORT_FAIL, "Input is not of type sequence or map.");
  }
}

ORT_API_STATUS_IMPL(OrtApis::GetValue, _In_ const OrtValue* value, int index, _Inout_ OrtAllocator* allocator,
                    _Outptr_ OrtValue** out) {
  API_IMPL_BEGIN
  return OrtGetValueImpl(value, index, allocator, out);
  API_IMPL_END
}

///////////////////
// OrtCreateValue

#if !defined(DISABLE_ML_OPS)
template <typename T>
static ORT_STATUS_PTR OrtCreateValueImplSeqHelperMap(const OrtValue* const* in, size_t num_values,
                                                     _Outptr_ OrtValue** out) {
  using SeqType = std::vector<T>;
  auto seq_ptr = std::make_unique<SeqType>();
  seq_ptr->reserve(num_values);
  for (size_t idx = 0; idx < num_values; ++idx) {
    auto& m = reinterpret_cast<const OrtValue*>(in[idx])->Get<T>();
    seq_ptr->push_back(m);
  }
  // create OrtValue with this vector
  auto value = std::make_unique<OrtValue>();
  auto ml_type = DataTypeImpl::GetType<SeqType>();
  value->Init(seq_ptr.release(),
              ml_type,
              ml_type->GetDeleteFunc());
  *out = value.release();
  return nullptr;
}
#endif

static ORT_STATUS_PTR OrtCreateValueImplSeqHelper(const OrtValue* const* in, size_t num_values,
                                                  _Outptr_ OrtValue** out) {
  using namespace c_api_internal;
  auto dtype = in[0]->Get<Tensor>().DataType();
  auto seq_ptr = std::make_unique<TensorSeq>(dtype);
  seq_ptr->Reserve(num_values);

  for (size_t idx = 0; idx < num_values; ++idx) {
    ORT_ENFORCE(in[idx]->IsTensor(), "Expecting all elements to be tensors. Got: ", DataTypeImpl::ToString(in[idx]->Type()));
    auto tensor_elem_type = in[idx]->Get<Tensor>().DataType();

    // sequences must have tensors of the same data type
    if (tensor_elem_type != dtype) {
      return OrtApis::CreateStatus(ORT_FAIL,
                                   "Sequences must have tensors of the same data type. There was at least one tensor in the input that was different.");
    }

    seq_ptr->Add(*in[idx]);
  }

  // create OrtValue with this vector
  auto value = std::make_unique<OrtValue>();
  auto ml_type = DataTypeImpl::GetType<TensorSeq>();
  value->Init(seq_ptr.release(),
              ml_type,
              ml_type->GetDeleteFunc());
  *out = value.release();
  return nullptr;
}

static ORT_STATUS_PTR OrtCreateValueImplSeq(_In_reads_(num_values) const OrtValue* const* in, size_t num_values,
                                            _Outptr_ OrtValue** out) {
  // We only support limited sequence types. For the sake of simplicity the type of the first
  // OrtValue* in OrtValue** will determine the type of the vector used to create the output OrtValue
  // this type should be either a tensor of limited types or map of limited types
  const OrtValue* ovfirst = in[0];
  ONNXType first_value_type;
  if (auto status = OrtApis::GetValueType(ovfirst, &first_value_type))
    return status;
  // in onnxruntime type registrations we can support only a fixed vector types
  // this check ensures that the input conforms to that
  if (!(first_value_type == ONNX_TYPE_TENSOR || first_value_type == ONNX_TYPE_MAP)) {
    return OrtApis::CreateStatus(ORT_FAIL, "Each element of the sequence should be either tensor or map.");
  }
  // check if all OrtValues in the input array are of the same type
  // this is because even though the ONNX spec and this API spec supports heterogenous sequences,
  // only a fixed types are registered in onnxruntime
  for (size_t i = 0; i < num_values; ++i) {
    const OrtValue* ov = in[i];
    ONNXType ov_type;
    if (auto status = OrtApis::GetValueType(ov, &ov_type))
      return status;
    if (ov_type != first_value_type) {
      return OrtApis::CreateStatus(ORT_FAIL,
                                   "At least one element in the sequence is of a type different from others.");
    }
  }

  // finally create the output vector/MLValue
  auto first_mlvalue = reinterpret_cast<const OrtValue*>(ovfirst);
  if (first_value_type == ONNX_TYPE_TENSOR) {
    return OrtCreateValueImplSeqHelper(in, num_values, out);
  } else if (first_value_type == ONNX_TYPE_MAP) {
#if !defined(DISABLE_ML_OPS)
    auto map_type = first_mlvalue->Type();
    utils::ContainerChecker c_checker(map_type);
    if (c_checker.IsMapOf<std::string, float>()) {
      return OrtCreateValueImplSeqHelperMap<MapStringToFloat>(in, num_values, out);
    }
    if (c_checker.IsMapOf<int64_t, float>()) {
      return OrtCreateValueImplSeqHelperMap<MapInt64ToFloat>(in, num_values, out);
    } else {
      return OrtApis::CreateStatus(ORT_FAIL, "Input is not of one of the supported map types.");
    }
#else
    ORT_UNUSED_PARAMETER(first_mlvalue);
    return OrtApis::CreateStatus(ORT_FAIL, "Map type is not supported in this build.");
#endif

  } else {
    return OrtApis::CreateStatus(ORT_FAIL, "Unsupported input type");
  }
}

#if !defined(DISABLE_ML_OPS)
template <typename KeyType, typename ValueType>
static OrtStatus* OrtCreateMapMLValue(const Tensor& key_tensor, const Tensor& value_tensor, _Outptr_ OrtValue** out) {
  using MapType = std::map<KeyType, ValueType>;
  auto map_ptr = std::make_unique<MapType>();
  // iterate through the key and value tensors and populate map
  auto key_data = key_tensor.Data<KeyType>();
  auto value_data = value_tensor.Data<ValueType>();
  auto len = key_tensor.Shape().Size();
  ORT_ENFORCE(len >= 0 && static_cast<uint64_t>(len) < std::numeric_limits<size_t>::max());
  size_t num_kv_pairs = static_cast<size_t>(key_tensor.Shape().Size());
  for (size_t n = 0; n < num_kv_pairs; ++n, ++key_data, ++value_data) {
    map_ptr->insert({*key_data, *value_data});
  }
  // create ort_value with this map
  auto value = std::make_unique<OrtValue>();
  auto ml_type = DataTypeImpl::GetType<MapType>();
  value->Init(map_ptr.release(),
              ml_type,
              ml_type->GetDeleteFunc());
  *out = value.release();
  return nullptr;
}

template <typename KeyType>
static ORT_STATUS_PTR OrtCreateValueImplMapHelper(const Tensor& key_tensor, const Tensor& value_tensor,
                                                  _Outptr_ OrtValue** out) {
  auto value_type = value_tensor.DataType()->AsPrimitiveDataType();
  ORT_ENFORCE(value_type != nullptr, "Tensor must always contain primitive types. Found: ",
              DataTypeImpl::ToString(value_tensor.DataType()));

  switch (value_type->GetDataType()) {
    case ONNX_NAMESPACE::TensorProto_DataType_STRING:
      return OrtCreateMapMLValue<KeyType, std::string>(key_tensor, value_tensor, out);
      break;
    case ONNX_NAMESPACE::TensorProto_DataType_INT64:
      return OrtCreateMapMLValue<KeyType, int64_t>(key_tensor, value_tensor, out);
      break;
    case ONNX_NAMESPACE::TensorProto_DataType_FLOAT:
      return OrtCreateMapMLValue<KeyType, float>(key_tensor, value_tensor, out);
      break;
    case ONNX_NAMESPACE::TensorProto_DataType_DOUBLE:
      return OrtCreateMapMLValue<KeyType, double>(key_tensor, value_tensor, out);
      break;
    default:
      break;
  }

  std::string msg("Value type is not supported yet: ");
  msg += DataTypeImpl::ToString(value_tensor.DataType());
  return OrtApis::CreateStatus(ORT_FAIL, msg.c_str());
}

static ORT_STATUS_PTR OrtCreateValueImplMap(const OrtValue* const* in, size_t num_values, _Outptr_ OrtValue** out) {
  if (num_values != NUM_MAP_INDICES) {
    return OrtApis::CreateStatus(ORT_FAIL, "For map type num_values MUST be 2");
  }

  const OrtValue* ort_keys = in[0];
  auto p_key_ml_value = reinterpret_cast<const OrtValue*>(ort_keys);
  auto& key_tensor = p_key_ml_value->Get<Tensor>();

  const OrtValue* ort_values = in[1];
  auto p_value_ml_value = reinterpret_cast<const OrtValue*>(ort_values);
  auto& value_tensor = p_value_ml_value->Get<Tensor>();

  // as per data_types.h, we only support maps of primitive data types.
  if (key_tensor.Shape().NumDimensions() > 1 || value_tensor.Shape().NumDimensions() > 1) {
    return OrtApis::CreateStatus(ORT_FAIL, "Either the key tensor or the value tensor has NumDimensions > 1");
  }

  // since maps are represented by key and value tensors, their sizes have to be the same.
  if (key_tensor.Shape().Size() != value_tensor.Shape().Size()) {
    return OrtApis::CreateStatus(ORT_FAIL, "Key and value tensors have unequal number of elements.");
  }

  if (key_tensor.IsDataTypeString()) {
    return OrtCreateValueImplMapHelper<std::string>(key_tensor, value_tensor, out);
  }
  if (key_tensor.IsDataType<int64_t>()) {
    return OrtCreateValueImplMapHelper<int64_t>(key_tensor, value_tensor, out);
  }
  return OrtApis::CreateStatus(ORT_FAIL, "Key type is not supported yet.");
}
#endif

static ORT_STATUS_PTR OrtCreateValueImpl(_In_reads_(num_values) const OrtValue* const* in, size_t num_values,
                                         enum ONNXType value_type, _Outptr_ OrtValue** out) {
  if (num_values <= 0) {
    return OrtApis::CreateStatus(ORT_FAIL, "Number of values should be at least 1.");
  }
  if (value_type == ONNX_TYPE_MAP) {
#if !defined(DISABLE_ML_OPS)
    return OrtCreateValueImplMap(in, num_values, out);
#else
    return OrtApis::CreateStatus(ORT_FAIL, "Map type is not supported in this build.");
#endif
  }
  if (value_type == ONNX_TYPE_SEQUENCE) {
    return OrtCreateValueImplSeq(in, num_values, out);
  }
  return OrtApis::CreateStatus(ORT_FAIL, "Input is not of type sequence or map.");
}

ORT_API_STATUS_IMPL(OrtApis::CreateValue, _In_reads_(num_values) const OrtValue* const* in, size_t num_values,
                    enum ONNXType value_type, _Outptr_ OrtValue** out) {
  API_IMPL_BEGIN
  return OrtCreateValueImpl(in, num_values, value_type, out);
  API_IMPL_END
}

ORT_API_STATUS_IMPL(OrtApis::CreateOpaqueValue, _In_z_ const char* domain_name, _In_z_ const char* type_name,
                    _In_ const void* data_container, size_t data_container_size, _Outptr_ OrtValue** out) {
  API_IMPL_BEGIN
  std::string dtype("opaque(");
  dtype.append(domain_name).append(",").append(type_name).append(")");
  MLDataType ml_type = DataTypeImpl::GetDataType(dtype);
  ORT_ENFORCE(ml_type != nullptr,
              "Specified domain and type names combination does not refer to a registered opaque type");
  const auto* non_tensor_base = ml_type->AsNonTensorType();
  ORT_ENFORCE(non_tensor_base != nullptr, "Opaque type is not a non_tensor type!!!");
  std::unique_ptr<OrtValue> ort_val = std::make_unique<OrtValue>();
  non_tensor_base->FromDataContainer(data_container, data_container_size, *ort_val);
  *out = ort_val.release();
  API_IMPL_END
  return nullptr;
}

ORT_API_STATUS_IMPL(OrtApis::GetOpaqueValue, _In_ const char* domain_name, _In_ const char* type_name,
                    _In_ const OrtValue* in, _Out_ void* data_container, size_t data_container_size) {
  API_IMPL_BEGIN
  std::string dtype("opaque(");
  dtype.append(domain_name).append(",").append(type_name).append(")");
  MLDataType ml_type = DataTypeImpl::GetDataType(dtype);
  ORT_ENFORCE(ml_type != nullptr,
              "Specified domain and type names combination does not refer to a registered opaque type");
  const auto* non_tensor_base = ml_type->AsNonTensorType();
  ORT_ENFORCE(non_tensor_base != nullptr, "Opaque type is not a non_tensor type!!!");
  non_tensor_base->ToDataContainer(*in, data_container_size, data_container);
  API_IMPL_END
  return nullptr;
}

namespace {

struct ProviderBuffer {
  char** buffer_;
  char* next_write_;

  ProviderBuffer(char** buf, size_t p_count) {
    buffer_ = buf;
    next_write_ = DataStart(p_count);
  }

  char* DataStart(size_t p_count) { return reinterpret_cast<char*>(buffer_ + p_count); }
  // Return next buffer ptr
  void Append(const std::string& provider, size_t p_index) {
    // Maximum provider name length is now enforced at GetAvailableExecutionProviderNames()
    const size_t to_copy = provider.size();
#ifdef _MSC_VER
    memcpy_s(next_write_, to_copy, provider.data(), to_copy);
#elif defined(__APPLE__)
    memcpy(next_write_, provider.data(), to_copy);
#else
    memcpy(next_write_, provider.data(), to_copy);
#endif
    next_write_[to_copy] = 0;
    buffer_[p_index] = next_write_;
    next_write_ += to_copy + 1;
  }
};
}  // namespace

ORT_API_STATUS_IMPL(OrtApis::GetAvailableProviders, _Outptr_ char*** out_ptr,
                    _In_ int* providers_length) {
  API_IMPL_BEGIN
  const auto& available_providers = GetAvailableExecutionProviderNames();
  const size_t available_count = available_providers.size();

  if (available_count == 0) {
    out_ptr = nullptr;
    *providers_length = 0;
    return OrtApis::CreateStatus(ORT_FAIL, "Invalid build with no providers available");
  }

  size_t output_len = 0;
  for (const auto& p : available_providers) {
    output_len += p.size() + 1;
  }

  // We allocate and construct the buffer in char* to hold all the string pointers
  // followed by the actual string data. We allocate in terms of char* to make it convinient and avoid casts.
  const size_t ptrs_num = (sizeof(char*) * available_count + output_len + (sizeof(char*) - 1)) / sizeof(char*);
  auto total_buffer = std::make_unique<char*[]>(ptrs_num);
  ProviderBuffer provider_buffer(total_buffer.get(), available_count);

  for (size_t p_index = 0; p_index < available_count; p_index++) {
    provider_buffer.Append(available_providers[p_index], p_index);
  }

  *providers_length = narrow<int>(available_count);
  *out_ptr = total_buffer.release();
  API_IMPL_END
  return nullptr;
}

// This is a cleanup API, it should never return any failure
// so any no-throw code can rely on it.
ORT_API_STATUS_IMPL(OrtApis::ReleaseAvailableProviders, _In_ char** ptr,
                    _In_ int /* providers_length */) {
  API_IMPL_BEGIN
  // take possession of the memory and deallocate it
  std::unique_ptr<char*[]> g(ptr);
  API_IMPL_END
  return nullptr;
}

ORT_API_STATUS_IMPL(OrtApis::GetExecutionProviderApi,
                    [[maybe_unused]] _In_ const char* provider_name,
                    [[maybe_unused]] _In_ uint32_t version,
                    _Outptr_ const void** provider_api) {
  API_IMPL_BEGIN

  *provider_api = nullptr;
#ifdef USE_DML
  if (strcmp(provider_name, "DML") == 0) {
    *provider_api = GetOrtDmlApi(version);
    if (*provider_api == nullptr) {
      return OrtApis::CreateStatus(ORT_INVALID_ARGUMENT, "Specified version is not supported for the DirectML provider.");
    }
    return NULL;
  }
#endif

  return OrtApis::CreateStatus(ORT_INVALID_ARGUMENT, "Specified provider is not supported.");
  API_IMPL_END
}

ORT_API_STATUS_IMPL(OrtApis::TensorAt, _Inout_ OrtValue* value, const int64_t* location_values, size_t location_values_count,
                    _Outptr_ void** out) {
  TENSOR_READWRITE_API_BEGIN

  if (tensor->IsDataTypeString()) {
    return OrtApis::CreateStatus(ORT_INVALID_ARGUMENT, "this API does not support strings");
  }

  const auto& tensor_shape = tensor->Shape();
  const auto num_dimensions = tensor_shape.NumDimensions();
  if (location_values_count != num_dimensions) {
    return OrtApis::CreateStatus(ORT_INVALID_ARGUMENT, "location dimensions do not match shape size");
  }

  for (size_t i = 0; i < location_values_count; i++) {
    if (location_values[i] >= tensor_shape[i] || location_values[i] < 0) {
      return OrtApis::CreateStatus(ORT_INVALID_ARGUMENT, "invalid location range");
    }
  }

  // compute strides
  // TensorPitches p;
  std::vector<int64_t> strides(num_dimensions);
  {
    int64_t stride = 1;
    for (size_t dim = num_dimensions; dim > 0; --dim) {
      strides[dim - 1] = stride;
      stride *= tensor_shape[dim - 1];
    }
  }

  // For Scalers the offset would always be zero
  int64_t offset = 0;
  for (size_t i = 0; i < num_dimensions; i++) {
    offset += location_values[i] * strides[i];
  }

  auto data = reinterpret_cast<char*>(tensor->MutableDataRaw()) + tensor->DataType()->Size() * offset;
  *out = data;
  return nullptr;
  API_IMPL_END
}

ORT_API_STATUS_IMPL(OrtApis::SetLanguageProjection, _In_ const OrtEnv* ort_env, _In_ OrtLanguageProjection projection) {
  API_IMPL_BEGIN
  ORT_UNUSED_PARAMETER(ort_env);
  // note telemetry is controlled via the platform Env object, not the OrtEnv object instance
  const Env& env = Env::Default();
  env.GetTelemetryProvider().SetLanguageProjection(static_cast<uint32_t>(projection));
  return nullptr;
  API_IMPL_END
}

ORT_API_STATUS_IMPL(OrtApis::SessionGetProfilingStartTimeNs, _In_ const OrtSession* sess, _Out_ uint64_t* out) {
  API_IMPL_BEGIN
  const auto* session = reinterpret_cast<const ::onnxruntime::InferenceSession*>(sess);
  auto profiling_start_time = session->GetProfiling().GetStartTimeNs();
  *out = static_cast<uint64_t>(profiling_start_time);
  return nullptr;
  API_IMPL_END
}

// End support for non-tensor types

ORT_API_STATUS_IMPL(OrtApis::CreateArenaCfg, _In_ size_t max_mem, int arena_extend_strategy, int initial_chunk_size_bytes,
                    int max_dead_bytes_per_chunk, _Outptr_ OrtArenaCfg** out) {
  API_IMPL_BEGIN
  auto cfg = std::make_unique<OrtArenaCfg>();
  cfg->max_mem = max_mem;
  cfg->arena_extend_strategy = arena_extend_strategy;
  cfg->initial_chunk_size_bytes = initial_chunk_size_bytes;
  cfg->max_dead_bytes_per_chunk = max_dead_bytes_per_chunk;
  cfg->max_dead_bytes_per_chunk = -1L;
  *out = cfg.release();
  return nullptr;
  API_IMPL_END
}

ORT_API_STATUS_IMPL(OrtApis::CreateArenaCfgV2, _In_reads_(num_keys) const char* const* arena_config_keys, _In_reads_(num_keys) const size_t* arena_config_values,
                    _In_ size_t num_keys, _Outptr_ OrtArenaCfg** out) {
  API_IMPL_BEGIN
  auto cfg = std::make_unique<OrtArenaCfg>();

  for (size_t i = 0; i < num_keys; ++i) {
    if (strcmp(arena_config_keys[i], "max_mem") == 0) {
      cfg->max_mem = arena_config_values[i];
    } else if (strcmp(arena_config_keys[i], "arena_extend_strategy") == 0) {
      cfg->arena_extend_strategy = static_cast<int>(arena_config_values[i]);
    } else if (strcmp(arena_config_keys[i], "initial_chunk_size_bytes") == 0) {
      cfg->initial_chunk_size_bytes = static_cast<int>(arena_config_values[i]);
    } else if (strcmp(arena_config_keys[i], "max_dead_bytes_per_chunk") == 0) {
      cfg->max_dead_bytes_per_chunk = static_cast<int>(arena_config_values[i]);
    } else if (strcmp(arena_config_keys[i], "initial_growth_chunk_size_bytes") == 0) {
      cfg->initial_growth_chunk_size_bytes = static_cast<int>(arena_config_values[i]);
    } else if (strcmp(arena_config_keys[i], "max_power_of_two_extend_bytes") == 0) {
      cfg->max_power_of_two_extend_bytes = static_cast<int64_t>(arena_config_values[i]);
    } else {
      std::ostringstream oss;
      oss << "Invalid key found: " << arena_config_keys[i];

      return CreateStatus(ORT_INVALID_ARGUMENT, oss.str().c_str());
    }
  }

  *out = cfg.release();
  return nullptr;
  API_IMPL_END
}

// Allow using raw new/delete because this is for C.
ORT_API(void, OrtApis::ReleaseArenaCfg, _Frees_ptr_opt_ OrtArenaCfg* ptr) {
  std::unique_ptr<OrtArenaCfg> g(ptr);
}

ORT_API_STATUS_IMPL(OrtApis::CreatePrepackedWeightsContainer, _Outptr_ OrtPrepackedWeightsContainer** out) {
  API_IMPL_BEGIN
  std::unique_ptr<PrepackedWeightsContainer> container = std::make_unique<PrepackedWeightsContainer>();
  *out = reinterpret_cast<OrtPrepackedWeightsContainer*>(container.release());
  return nullptr;
  API_IMPL_END
}

ORT_API(void, OrtApis::ReleasePrepackedWeightsContainer, _Frees_ptr_opt_ OrtPrepackedWeightsContainer* ptr) {
  delete reinterpret_cast<PrepackedWeightsContainer*>(ptr);
}

ORT_API_STATUS_IMPL(OrtApis::CreateSessionWithPrepackedWeightsContainer, _In_ const OrtEnv* env, _In_ const ORTCHAR_T* model_path,
                    _In_ const OrtSessionOptions* options, _Inout_ OrtPrepackedWeightsContainer* prepacked_weights_container,
                    _Outptr_ OrtSession** out) {
  API_IMPL_BEGIN
  std::unique_ptr<onnxruntime::InferenceSession> sess;
  OrtStatus* status = nullptr;
  *out = nullptr;

  ORT_TRY {
    ORT_API_RETURN_IF_ERROR(CreateSessionAndLoadModel(options, env, model_path, nullptr, 0, sess));
    ORT_API_RETURN_IF_ERROR(InitializeSession(options, sess, prepacked_weights_container));

    *out = reinterpret_cast<OrtSession*>(sess.release());
  }
  ORT_CATCH(const std::exception& e) {
    ORT_HANDLE_EXCEPTION([&]() {
      status = OrtApis::CreateStatus(ORT_FAIL, e.what());
    });
  }

  return status;
  API_IMPL_END
}

ORT_API_STATUS_IMPL(OrtApis::CreateSessionFromArrayWithPrepackedWeightsContainer, _In_ const OrtEnv* env,
                    _In_ const void* model_data, size_t model_data_length,
                    _In_ const OrtSessionOptions* options, _Inout_ OrtPrepackedWeightsContainer* prepacked_weights_container,
                    _Outptr_ OrtSession** out) {
  API_IMPL_BEGIN
  std::unique_ptr<onnxruntime::InferenceSession> sess;
  OrtStatus* status = nullptr;
  *out = nullptr;

  ORT_TRY {
    ORT_API_RETURN_IF_ERROR(CreateSessionAndLoadModel(options, env, nullptr, model_data,
                                                      model_data_length, sess));
    ORT_API_RETURN_IF_ERROR(InitializeSession(options, sess, prepacked_weights_container));

    *out = reinterpret_cast<OrtSession*>(sess.release());
  }
  ORT_CATCH(const std::exception& e) {
    ORT_HANDLE_EXCEPTION([&]() {
      status = OrtApis::CreateStatus(ORT_FAIL, e.what());
    });
  }

  return status;
  API_IMPL_END
}

ORT_API_STATUS_IMPL(OrtApis::GetTensorMemoryInfo, _In_ const OrtValue* value, _Outptr_ const OrtMemoryInfo** memory_info) {
  TENSOR_READ_API_BEGIN
  *memory_info = &tensor.Location();
  return nullptr;
  API_IMPL_END
}

ORT_API_STATUS_IMPL(OrtApis::SessionOptionsSetCustomCreateThreadFn, _Inout_ OrtSessionOptions* options, _In_ OrtCustomCreateThreadFn ort_custom_create_thread_fn) {
  API_IMPL_BEGIN
  options->value.custom_create_thread_fn = ort_custom_create_thread_fn;
  return nullptr;
  API_IMPL_END
}

ORT_API_STATUS_IMPL(OrtApis::SessionOptionsSetCustomThreadCreationOptions, _Inout_ OrtSessionOptions* options, _In_ void* ort_custom_thread_creation_options) {
  API_IMPL_BEGIN
  options->value.custom_thread_creation_options = ort_custom_thread_creation_options;
  return nullptr;
  API_IMPL_END
}

ORT_API_STATUS_IMPL(OrtApis::SessionOptionsSetCustomJoinThreadFn, _Inout_ OrtSessionOptions* options, _In_ OrtCustomJoinThreadFn ort_custom_join_thread_fn) {
  API_IMPL_BEGIN
  options->value.custom_join_thread_fn = ort_custom_join_thread_fn;
  return nullptr;
  API_IMPL_END
}

ORT_API(const OrtTrainingApi*, OrtApis::GetTrainingApi, uint32_t version) {
#ifdef ENABLE_TRAINING_APIS
  if (version >= 13 && version <= ORT_API_VERSION)
    return OrtTrainingApis::GetTrainingApi(version);

  fprintf(stderr, "The given version [%u] is not supported. Training api only supports version 13 to %u.\n",
          version, ORT_API_VERSION);
  return nullptr;
#else

  ORT_UNUSED_PARAMETER(version);

  return nullptr;
#endif
}

static constexpr OrtApiBase ort_api_base = {
    &OrtApis::GetApi,
    &OrtApis::GetVersionString};

/* Rules on how to add a new Ort API version

In general, NEVER remove or rearrange the members in this structure unless a new version is being created. The
goal is for newer shared libraries of the Onnx Runtime to work with binaries targeting the previous versions.
In order to do that we need to ensure older binaries get the older interfaces they are expecting.

If the next version of the OrtApi only adds members, new members can be added at the end of the OrtApi structure
without breaking anything. In this case, rename the ort_api_# structure in a way that shows the range of versions
it supports, for example 'ort_api_1_to_2', and then GetApi can return the same structure for a range of versions.

If methods need to be removed or rearranged, then make a copy of the OrtApi structure and name it 'OrtApi#to#'.
The latest Api should always be named just OrtApi. Then make a copy of the latest ort_api_* structure below and
name it ort_api_# to match the latest version number supported, you'll need to be sure the structure types match
the API they're for (the compiler should complain if this isn't correct).

If there is no desire to have the headers still expose the older APIs (clutter, documentation, etc) then the
definition should be moved to a file included by this file so that it's still defined here for binary compatibility
but isn't visible in public headers.

So for example, if we wanted to just add some new members to the ort_api_1_to_2, we'd take the following steps:

    In include\onnxruntime\core\session\onnxruntime_c_api.h we'd just add the members to the end of the structure

    In this file, we'd correspondingly add the member values to the end of the ort_api_1_to_2 structure, and also rename
    it to ort_api_1_to_3.

    Then in GetApi we'd make it return ort_api_1_to_3 for versions 1 through 3.

Second example, if we wanted to add and remove some members, we'd do this:

    In include\onnxruntime\core\session\onnxruntime_c_api.h we'd make a copy of the OrtApi structure and name the
    old one OrtApi1to2. In the new OrtApi we'd add or remove any members that we desire.

    In this file, we'd create a new copy of ort_api_1_to_2 called ort_api_3 and make the corresponding changes that were
    made to the new OrtApi.

    In GetApi we now make it return ort_api_3 for version 3.
*/

static constexpr OrtApi ort_api_1_to_17 = {
    // NOTE: The ordering of these fields MUST not change after that version has shipped since existing binaries depend on this ordering.

    // Shipped as version 1 - DO NOT MODIFY (see above text for more information)
    &OrtApis::CreateStatus,
    &OrtApis::GetErrorCode,
    &OrtApis::GetErrorMessage,

    &OrtApis::CreateEnv,
    &OrtApis::CreateEnvWithCustomLogger,
    &OrtApis::EnableTelemetryEvents,
    &OrtApis::DisableTelemetryEvents,

    &OrtApis::CreateSession,
    &OrtApis::CreateSessionFromArray,
    &OrtApis::Run,

    &OrtApis::CreateSessionOptions,
    &OrtApis::SetOptimizedModelFilePath,
    &OrtApis::CloneSessionOptions,
    &OrtApis::SetSessionExecutionMode,
    &OrtApis::EnableProfiling,
    &OrtApis::DisableProfiling,
    &OrtApis::EnableMemPattern,
    &OrtApis::DisableMemPattern,
    &OrtApis::EnableCpuMemArena,
    &OrtApis::DisableCpuMemArena,
    &OrtApis::SetSessionLogId,
    &OrtApis::SetSessionLogVerbosityLevel,
    &OrtApis::SetSessionLogSeverityLevel,
    &OrtApis::SetSessionGraphOptimizationLevel,
    &OrtApis::SetIntraOpNumThreads,
    &OrtApis::SetInterOpNumThreads,

    &OrtApis::CreateCustomOpDomain,
    &OrtApis::CustomOpDomain_Add,
    &OrtApis::AddCustomOpDomain,
    &OrtApis::RegisterCustomOpsLibrary,

    &OrtApis::SessionGetInputCount,
    &OrtApis::SessionGetOutputCount,
    &OrtApis::SessionGetOverridableInitializerCount,
    &OrtApis::SessionGetInputTypeInfo,
    &OrtApis::SessionGetOutputTypeInfo,
    &OrtApis::SessionGetOverridableInitializerTypeInfo,
    &OrtApis::SessionGetInputName,
    &OrtApis::SessionGetOutputName,
    &OrtApis::SessionGetOverridableInitializerName,

    &OrtApis::CreateRunOptions,
    &OrtApis::RunOptionsSetRunLogVerbosityLevel,
    &OrtApis::RunOptionsSetRunLogSeverityLevel,
    &OrtApis::RunOptionsSetRunTag,
    &OrtApis::RunOptionsGetRunLogVerbosityLevel,
    &OrtApis::RunOptionsGetRunLogSeverityLevel,
    &OrtApis::RunOptionsGetRunTag,
    &OrtApis::RunOptionsSetTerminate,
    &OrtApis::RunOptionsUnsetTerminate,

    &OrtApis::CreateTensorAsOrtValue,
    &OrtApis::CreateTensorWithDataAsOrtValue,
    &OrtApis::IsTensor,
    &OrtApis::GetTensorMutableData,

    &OrtApis::FillStringTensor,
    &OrtApis::GetStringTensorDataLength,
    &OrtApis::GetStringTensorContent,

    &OrtApis::CastTypeInfoToTensorInfo,
    &OrtApis::GetOnnxTypeFromTypeInfo,
    &OrtApis::CreateTensorTypeAndShapeInfo,
    &OrtApis::SetTensorElementType,

    &OrtApis::SetDimensions,
    &OrtApis::GetTensorElementType,
    &OrtApis::GetDimensionsCount,
    &OrtApis::GetDimensions,
    &OrtApis::GetSymbolicDimensions,
    &OrtApis::GetTensorShapeElementCount,
    &OrtApis::GetTensorTypeAndShape,
    &OrtApis::GetTypeInfo,
    &OrtApis::GetValueType,
    &OrtApis::CreateMemoryInfo,
    &OrtApis::CreateCpuMemoryInfo,
    &OrtApis::CompareMemoryInfo,
    &OrtApis::MemoryInfoGetName,
    &OrtApis::MemoryInfoGetId,
    &OrtApis::MemoryInfoGetMemType,
    &OrtApis::MemoryInfoGetType,
    &OrtApis::AllocatorAlloc,
    &OrtApis::AllocatorFree,
    &OrtApis::AllocatorGetInfo,
    &OrtApis::GetAllocatorWithDefaultOptions,
    &OrtApis::AddFreeDimensionOverride,
    &OrtApis::GetValue,
    &OrtApis::GetValueCount,
    &OrtApis::CreateValue,
    &OrtApis::CreateOpaqueValue,
    &OrtApis::GetOpaqueValue,

    &OrtApis::KernelInfoGetAttribute_float,
    &OrtApis::KernelInfoGetAttribute_int64,
    &OrtApis::KernelInfoGetAttribute_string,
    &OrtApis::KernelContext_GetInputCount,
    &OrtApis::KernelContext_GetOutputCount,
    &OrtApis::KernelContext_GetInput,
    &OrtApis::KernelContext_GetOutput,

    &OrtApis::ReleaseEnv,
    &OrtApis::ReleaseStatus,
    &OrtApis::ReleaseMemoryInfo,
    &OrtApis::ReleaseSession,
    &OrtApis::ReleaseValue,
    &OrtApis::ReleaseRunOptions,
    &OrtApis::ReleaseTypeInfo,
    &OrtApis::ReleaseTensorTypeAndShapeInfo,
    &OrtApis::ReleaseSessionOptions,
    &OrtApis::ReleaseCustomOpDomain,
    // End of Version 1 - DO NOT MODIFY ABOVE (see above text for more information)

    &OrtApis::GetDenotationFromTypeInfo,
    &OrtApis::CastTypeInfoToMapTypeInfo,
    &OrtApis::CastTypeInfoToSequenceTypeInfo,
    &OrtApis::GetMapKeyType,
    &OrtApis::GetMapValueType,
    &OrtApis::GetSequenceElementType,
    &OrtApis::ReleaseMapTypeInfo,
    &OrtApis::ReleaseSequenceTypeInfo,
    &OrtApis::SessionEndProfiling,
    &OrtApis::SessionGetModelMetadata,
    &OrtApis::ModelMetadataGetProducerName,
    &OrtApis::ModelMetadataGetGraphName,
    &OrtApis::ModelMetadataGetDomain,
    &OrtApis::ModelMetadataGetDescription,
    &OrtApis::ModelMetadataLookupCustomMetadataMap,
    &OrtApis::ModelMetadataGetVersion,
    &OrtApis::ReleaseModelMetadata,
    // End of Version 2 - DO NOT MODIFY ABOVE (see above text for more information)

    &OrtApis::CreateEnvWithGlobalThreadPools,
    &OrtApis::DisablePerSessionThreads,
    &OrtApis::CreateThreadingOptions,
    &OrtApis::ReleaseThreadingOptions,
    &OrtApis::ModelMetadataGetCustomMetadataMapKeys,
    &OrtApis::AddFreeDimensionOverrideByName,
    // End of Version 3 - DO NOT MODIFY ABOVE (see above text for more information)

    &OrtApis::GetAvailableProviders,
    &OrtApis::ReleaseAvailableProviders,
    // End of Version 4 - DO NOT MODIFY ABOVE (see above text for more information)

    &OrtApis::GetStringTensorElementLength,
    &OrtApis::GetStringTensorElement,
    &OrtApis::FillStringTensorElement,
    &OrtApis::AddSessionConfigEntry,

    // IoBinding and above are propagated in the same order to C# API
    // Do not move
    &OrtApis::CreateAllocator,
    &OrtApis::ReleaseAllocator,
    &OrtApis::RunWithBinding,
    &OrtApis::CreateIoBinding,
    &OrtApis::ReleaseIoBinding,
    &OrtApis::BindInput,
    &OrtApis::BindOutput,
    &OrtApis::BindOutputToDevice,
    &OrtApis::GetBoundOutputNames,
    &OrtApis::GetBoundOutputValues,
    &OrtApis::ClearBoundInputs,
    &OrtApis::ClearBoundOutputs,
    &OrtApis::TensorAt,
    &OrtApis::CreateAndRegisterAllocator,
    &OrtApis::SetLanguageProjection,
    &OrtApis::SessionGetProfilingStartTimeNs,
    &OrtApis::SetGlobalIntraOpNumThreads,
    &OrtApis::SetGlobalInterOpNumThreads,
    &OrtApis::SetGlobalSpinControl,
    // End of Version 5 - DO NOT MODIFY ABOVE (see above text for more information)

    &OrtApis::AddInitializer,
    &OrtApis::CreateEnvWithCustomLoggerAndGlobalThreadPools,
    &OrtApis::SessionOptionsAppendExecutionProvider_CUDA,
    &OrtApis::SessionOptionsAppendExecutionProvider_ROCM,
    &OrtApis::SessionOptionsAppendExecutionProvider_OpenVINO,
    &OrtApis::SetGlobalDenormalAsZero,
    &OrtApis::CreateArenaCfg,
    &OrtApis::ReleaseArenaCfg,
    // End of Version 6 - DO NOT MODIFY ABOVE (see above text for more information)

    &OrtApis::ModelMetadataGetGraphDescription,
    &OrtApis::SessionOptionsAppendExecutionProvider_TensorRT,
    &OrtApis::SetCurrentGpuDeviceId,
    &OrtApis::GetCurrentGpuDeviceId,
    // End of Version 7 - DO NOT MODIFY ABOVE (see above text for more information)

    &OrtApis::KernelInfoGetAttributeArray_float,
    &OrtApis::KernelInfoGetAttributeArray_int64,
    &OrtApis::CreateArenaCfgV2,
    &OrtApis::AddRunConfigEntry,
    &OrtApis::CreatePrepackedWeightsContainer,
    &OrtApis::ReleasePrepackedWeightsContainer,
    &OrtApis::CreateSessionWithPrepackedWeightsContainer,
    &OrtApis::CreateSessionFromArrayWithPrepackedWeightsContainer,
    // End of Version 8 - DO NOT MODIFY ABOVE (see above text for more information)

    &OrtApis::SessionOptionsAppendExecutionProvider_TensorRT_V2,
    &OrtApis::CreateTensorRTProviderOptions,
    &OrtApis::UpdateTensorRTProviderOptions,
    &OrtApis::GetTensorRTProviderOptionsAsString,
    &OrtApis::ReleaseTensorRTProviderOptions,
    &OrtApis::EnableOrtCustomOps,
    &OrtApis::RegisterAllocator,
    &OrtApis::UnregisterAllocator,
    &OrtApis::IsSparseTensor,
    &OrtApis::CreateSparseTensorAsOrtValue,
    &OrtApis::FillSparseTensorCoo,
    &OrtApis::FillSparseTensorCsr,
    &OrtApis::FillSparseTensorBlockSparse,
    &OrtApis::CreateSparseTensorWithValuesAsOrtValue,
    &OrtApis::UseCooIndices,
    &OrtApis::UseCsrIndices,
    &OrtApis::UseBlockSparseIndices,
    &OrtApis::GetSparseTensorFormat,
    &OrtApis::GetSparseTensorValuesTypeAndShape,
    &OrtApis::GetSparseTensorValues,
    &OrtApis::GetSparseTensorIndicesTypeShape,
    &OrtApis::GetSparseTensorIndices,
    // End of Version 9 - DO NOT MODIFY ABOVE (see above text for more information)

    &OrtApis::HasValue,
    &OrtApis::KernelContext_GetGPUComputeStream,
    &OrtApis::GetTensorMemoryInfo,
    &OrtApis::GetExecutionProviderApi,
    &OrtApis::SessionOptionsSetCustomCreateThreadFn,
    &OrtApis::SessionOptionsSetCustomThreadCreationOptions,
    &OrtApis::SessionOptionsSetCustomJoinThreadFn,
    &OrtApis::SetGlobalCustomCreateThreadFn,
    &OrtApis::SetGlobalCustomThreadCreationOptions,
    &OrtApis::SetGlobalCustomJoinThreadFn,
    &OrtApis::SynchronizeBoundInputs,
    &OrtApis::SynchronizeBoundOutputs,
    // End of Version 10 - DO NOT MODIFY ABOVE (see above text for more information)

    &OrtApis::SessionOptionsAppendExecutionProvider_CUDA_V2,
    &OrtApis::CreateCUDAProviderOptions,
    &OrtApis::UpdateCUDAProviderOptions,
    &OrtApis::GetCUDAProviderOptionsAsString,
    &OrtApis::ReleaseCUDAProviderOptions,
    &OrtApis::SessionOptionsAppendExecutionProvider_MIGraphX,
    // End of Version 11 - DO NOT MODIFY ABOVE (see above text for more information)

    &OrtApis::AddExternalInitializers,
    &OrtApis::CreateOpAttr,
    &OrtApis::ReleaseOpAttr,
    &OrtApis::CreateOp,
    &OrtApis::InvokeOp,
    &OrtApis::ReleaseOp,
    &OrtApis::SessionOptionsAppendExecutionProvider,
    &OrtApis::CopyKernelInfo,
    &OrtApis::ReleaseKernelInfo,
    // End of Version 12 - DO NOT MODIFY ABOVE (see above text for more information)

    &OrtApis::GetTrainingApi,
    &OrtApis::SessionOptionsAppendExecutionProvider_CANN,
    &OrtApis::CreateCANNProviderOptions,
    &OrtApis::UpdateCANNProviderOptions,
    &OrtApis::GetCANNProviderOptionsAsString,
    &OrtApis::ReleaseCANNProviderOptions,
    // End of Version 13 - DO NOT MODIFY ABOVE (see above text for more information)

    &OrtApis::MemoryInfoGetDeviceType,
    &OrtApis::UpdateEnvWithCustomLogLevel,
    &OrtApis::SetGlobalIntraOpThreadAffinity,
    &OrtApis::RegisterCustomOpsLibrary_V2,
    &OrtApis::RegisterCustomOpsUsingFunction,
    &OrtApis::KernelInfo_GetInputCount,
    &OrtApis::KernelInfo_GetOutputCount,
    &OrtApis::KernelInfo_GetInputName,
    &OrtApis::KernelInfo_GetOutputName,
    &OrtApis::KernelInfo_GetInputTypeInfo,
    &OrtApis::KernelInfo_GetOutputTypeInfo,
    &OrtApis::KernelInfoGetAttribute_tensor,
    &OrtApis::HasSessionConfigEntry,
    &OrtApis::GetSessionConfigEntry,
    // End of Version 14 - DO NOT MODIFY ABOVE (see above text for more information)

    &OrtApis::SessionOptionsAppendExecutionProvider_Dnnl,
    &OrtApis::CreateDnnlProviderOptions,
    &OrtApis::UpdateDnnlProviderOptions,
    &OrtApis::GetDnnlProviderOptionsAsString,
    &OrtApis::ReleaseDnnlProviderOptions,
    &OrtApis::KernelInfo_GetNodeName,
    &OrtApis::KernelInfo_GetLogger,
    &OrtApis::KernelContext_GetLogger,
    &OrtApis::Logger_LogMessage,
    &OrtApis::Logger_GetLoggingSeverityLevel,
    &OrtApis::KernelInfoGetConstantInput_tensor,
    &OrtApis::CastTypeInfoToOptionalTypeInfo,
    &OrtApis::GetOptionalContainedTypeInfo,
    &OrtApis::GetResizedStringTensorElementBuffer,
    &OrtApis::KernelContext_GetAllocator,
    &OrtApis::GetBuildInfoString,
    // End of Version 15 - DO NOT MODIFY ABOVE (see above text for more information)

    &OrtApis::CreateROCMProviderOptions,
    &OrtApis::UpdateROCMProviderOptions,
    &OrtApis::GetROCMProviderOptionsAsString,
    &OrtApis::ReleaseROCMProviderOptions,
    &OrtApis::CreateAndRegisterAllocatorV2,
    &OrtApis::RunAsync,
    &OrtApis::UpdateTensorRTProviderOptionsWithValue,
    &OrtApis::GetTensorRTProviderOptionsByName,
    &OrtApis::UpdateCUDAProviderOptionsWithValue,
    &OrtApis::GetCUDAProviderOptionsByName,
    &OrtApis::KernelContext_GetResource,
    // End of Version 16 - DO NOT MODIFY ABOVE (see above text for more information)

    &OrtApis::SetUserLoggingFunction,
<<<<<<< HEAD
    &OrtApis::KernelContext_SetOutput,
=======
    &OrtApis::ShapeInferContext_GetInputCount,
    &OrtApis::ShapeInferContext_GetInputTypeShape,
    &OrtApis::ShapeInferContext_GetAttribute,
    &OrtApis::ShapeInferContext_SetOutputTypeShape,
    &OrtApis::SetSymbolicDimensions,
    &OrtApis::ReadOpAttr,
>>>>>>> 34568314
};

// OrtApiBase can never change as there is no way to know what version of OrtApiBase is returned by OrtGetApiBase.
static_assert(sizeof(OrtApiBase) == sizeof(void*) * 2, "New methods can't be added to OrtApiBase as it is not versioned");
static_assert(offsetof(OrtApiBase, GetApi) / sizeof(void*) == 0, "These functions cannot be reordered");
static_assert(offsetof(OrtApiBase, GetVersionString) / sizeof(void*) == 1, "These functions cannot be reordered");
static_assert(std::is_same_v<decltype(OrtApiBase::GetApi), const OrtApi*(ORT_API_CALL*)(uint32_t)NO_EXCEPTION>, "This function's signature can never change");
static_assert(std::is_same_v<decltype(OrtApiBase::GetVersionString), const char*(ORT_API_CALL*)(void)NO_EXCEPTION>, "This function's signature can never change");

// Asserts to do a some checks to ensure older Versions of the OrtApi never change (will detect an addition or deletion but not if they cancel out each other)
// If any of these asserts hit, read the above 'Rules on how to add a new Ort API version'
static_assert(offsetof(OrtApi, ReleaseCustomOpDomain) / sizeof(void*) == 101, "Size of version 1 API cannot change");
static_assert(offsetof(OrtApi, ReleaseModelMetadata) / sizeof(void*) == 118, "Size of version 2 API cannot change");
static_assert(offsetof(OrtApi, AddFreeDimensionOverrideByName) / sizeof(void*) == 124,
              "Size of version 3 API cannot change");
static_assert(offsetof(OrtApi, ReleaseAvailableProviders) / sizeof(void*) == 126,
              "Size of version 4 API cannot change");
static_assert(offsetof(OrtApi, SetGlobalSpinControl) / sizeof(void*) == 149, "Size of version 5 API cannot change");
static_assert(offsetof(OrtApi, ReleaseArenaCfg) / sizeof(void*) == 157, "Size of version 6 API cannot change");
static_assert(offsetof(OrtApi, GetCurrentGpuDeviceId) / sizeof(void*) == 161, "Size of version 7 API cannot change");
static_assert(offsetof(OrtApi, CreateSessionFromArrayWithPrepackedWeightsContainer) / sizeof(void*) == 169, "Size of version 8 API cannot change");
static_assert(offsetof(OrtApi, GetSparseTensorIndices) / sizeof(void*) == 191, "Size of version 9 API cannot change");
static_assert(offsetof(OrtApi, SynchronizeBoundOutputs) / sizeof(void*) == 203, "Size of version 10 API cannot change");
static_assert(offsetof(OrtApi, SessionOptionsAppendExecutionProvider_MIGraphX) / sizeof(void*) == 209, "Size of version 11 API cannot change");
static_assert(offsetof(OrtApi, ReleaseKernelInfo) / sizeof(void*) == 218, "Size of version 12 API cannot change");
static_assert(offsetof(OrtApi, ReleaseCANNProviderOptions) / sizeof(void*) == 224, "Size of version 13 API cannot change");
static_assert(offsetof(OrtApi, GetSessionConfigEntry) / sizeof(void*) == 238, "Size of version 14 API cannot change");
static_assert(offsetof(OrtApi, GetBuildInfoString) / sizeof(void*) == 254, "Size of version 15 API cannot change");
static_assert(offsetof(OrtApi, KernelContext_GetResource) / sizeof(void*) == 265, "Size of version 16 API cannot change");
static_assert(offsetof(OrtApi, SetUserLoggingFunction) / sizeof(void*) == 266, "Size of version 17 API cannot change");

// So that nobody forgets to finish an API version, this check will serve as a reminder:
static_assert(std::string_view(ORT_VERSION) == "1.17.0",
              "ORT_Version change detected, please follow below steps to ensure OrtApi is updated properly");
// 1. Update the hardcoded version string in above static_assert to silence it
// 2. If there were any APIs added to ort_api_1_to_17 above:
//    a. Add the 'End of version #' markers (pattern above should be obvious)
//    b. Add a static_assert in the directly above list of version sizes to ensure nobody adds any more functions to the just shipped API version

ORT_API(const OrtApi*, OrtApis::GetApi, uint32_t version) {
  if (version >= 1 && version <= ORT_API_VERSION)
    return &ort_api_1_to_17;

  fprintf(stderr,
          "The requested API version [%u] is not available, only API versions [1, %u] are supported in this build."
          " Current ORT Version is: %s\n",
          version, ORT_API_VERSION, ORT_VERSION);

  return nullptr;  // Unsupported version
}

ORT_API(const char*, OrtApis::GetVersionString) {
  return ORT_VERSION;
}

ORT_API(const char*, OrtApis::GetBuildInfoString) {
  return ORT_BUILD_INFO;
}

const OrtApiBase* ORT_API_CALL OrtGetApiBase(void) NO_EXCEPTION {
  return &ort_api_base;
}

ORT_API(void, OrtApis::ReleaseEnv, OrtEnv* value) {
  OrtEnv::Release(value);
}

DEFINE_RELEASE_ORT_OBJECT_FUNCTION(Value, OrtValue)
DEFINE_RELEASE_ORT_OBJECT_FUNCTION(RunOptions, OrtRunOptions)
DEFINE_RELEASE_ORT_OBJECT_FUNCTION(Session, ::onnxruntime::InferenceSession)
DEFINE_RELEASE_ORT_OBJECT_FUNCTION(ModelMetadata, ::onnxruntime::ModelMetadata)<|MERGE_RESOLUTION|>--- conflicted
+++ resolved
@@ -2715,16 +2715,13 @@
     // End of Version 16 - DO NOT MODIFY ABOVE (see above text for more information)
 
     &OrtApis::SetUserLoggingFunction,
-<<<<<<< HEAD
-    &OrtApis::KernelContext_SetOutput,
-=======
     &OrtApis::ShapeInferContext_GetInputCount,
     &OrtApis::ShapeInferContext_GetInputTypeShape,
     &OrtApis::ShapeInferContext_GetAttribute,
     &OrtApis::ShapeInferContext_SetOutputTypeShape,
     &OrtApis::SetSymbolicDimensions,
     &OrtApis::ReadOpAttr,
->>>>>>> 34568314
+    &OrtApis::KernelContext_SetOutput,
 };
 
 // OrtApiBase can never change as there is no way to know what version of OrtApiBase is returned by OrtGetApiBase.

--- conflicted
+++ resolved
@@ -226,11 +226,7 @@
 
 Status DeepCpuLstmOp::PrePack(const Tensor& tensor, int input_idx,
                               AllocatorPtr alloc,
-<<<<<<< HEAD
                               bool save_prepacked_initializers,
-=======
-                              bool /*save_prepacked_initializers*/,
->>>>>>> b4afc626
                               /*out*/ bool& is_packed,
                               /*out*/ PrePackedWeights* prepacked_weights) {
   is_packed = false;
@@ -286,22 +282,20 @@
   return Status::OK();
 }
 
-Tensor* DeepCpuLstmOp::GetPrePackTensors(int input_index) {
+std::optional<Tensor> DeepCpuLstmOp::GetPrePackTensor(int input_index) {
   if (input_index == 1) {
-    return packed_tensor_w_;
+    return std::move(packed_tensor_w_);
   } else { //input_index == 2
-    return packed_tensor_r_;
-  }
-}
-
-Status DeepCpuLstmOp::SetPrePackTensors(int input_idx, const Tensor* pre_packed_tensor) {
+    return std::move(packed_tensor_r_);
+  }
+}
+
+Status DeepCpuLstmOp::SetPrePackTensor(int input_idx, const Tensor& pre_packed_tensor) {
   if (input_idx == 1) {
-    packed_tensor_w_ = const_cast<Tensor*>(pre_packed_tensor);
-    utils::ConvertTensorToPackedBufferAndShape(packed_W_.weights_size_, packed_W_.shape_, num_directions_, packed_W_.buffer_, packed_tensor_w_->MutableDataRaw());
+    utils::ConvertTensorToPackedBufferAndShape(packed_W_.weights_size_, packed_W_.shape_, packed_W_.buffer_, const_cast<void*>(pre_packed_tensor.DataRaw()));
     packed_W_.buffer_size_ = packed_W_.weights_size_ * num_directions_;
   } else if (input_idx == 2) {
-    packed_tensor_r_ = const_cast<Tensor*>(pre_packed_tensor);
-    utils::ConvertTensorToPackedBufferAndShape(packed_R_.weights_size_, packed_R_.shape_, num_directions_, packed_R_.buffer_, packed_tensor_r_->MutableDataRaw());
+    utils::ConvertTensorToPackedBufferAndShape(packed_R_.weights_size_, packed_R_.shape_, packed_R_.buffer_, const_cast<void*>(pre_packed_tensor.DataRaw()));
     packed_R_.buffer_size_ = packed_R_.weights_size_ * num_directions_;
   }
 

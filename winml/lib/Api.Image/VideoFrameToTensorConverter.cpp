// Copyright (c) Microsoft Corporation. All rights reserved.
// Licensed under the MIT License.

#include "lib/Api.Image/pch.h"

#include <winmeta.h>  // winmeta needed for TraceLoggingKeyword
#include <TraceLoggingProvider.h>
#include <TraceloggingConfig.h>
#include <evntrace.h>
#include <MemoryBuffer.h>

#include "inc/VideoFrameToTensorConverter.h"
#include "CpuTensorizer.h"
#include "inc/D3DDeviceCache.h"

#include "LearningModelDevice.h"
#include "EventTimer.h"

#include "robuffer.h"
#include "inc/DisjointBufferHelpers.h"

using namespace Microsoft::WRL;
using namespace Windows::Graphics::DirectX::Direct3D11;

using namespace _winml;

class DX12TextureToGPUTensorTelemetryEvent {
 public:
  DX12TextureToGPUTensorTelemetryEvent(const ImageTensorDescription& tensorDesc) {
    runtime_session_id_ = telemetry_helper.GetRuntimeSessionId();
    TraceLoggingWrite(
      winml_trace_logging_provider,
      "DX12TextureToGPUTensorStart",
      TraceLoggingKeyword(WINML_PROVIDER_KEYWORD_DEFAULT),
      TraceLoggingHexInt32(tensorDesc.channelType, "Type"),
      TraceLoggingInt64(tensorDesc.sizes[2], "Height"),
      TraceLoggingInt64(tensorDesc.sizes[3], "Width"),
      TraceLoggingInt32(runtime_session_id_, "runtimeSessionId"),
      TelemetryPrivacyDataTag(PDT_ProductAndServiceUsage),
      TraceLoggingBool(true, "UTCReplace_AppSessionGuid"),
      TraceLoggingKeyword(MICROSOFT_KEYWORD_MEASURES)
    );
  }
  ~DX12TextureToGPUTensorTelemetryEvent() {
    TraceLoggingWrite(
      winml_trace_logging_provider,
      "DX12TextureToGPUTensorStop",
      TraceLoggingKeyword(WINML_PROVIDER_KEYWORD_DEFAULT),
      TraceLoggingHexInt32(S_OK, "HRESULT"),
      TraceLoggingInt32(runtime_session_id_, "runtimeSessionId"),
      TelemetryPrivacyDataTag(PDT_ProductAndServiceUsage),
      TraceLoggingBool(true, "UTCReplace_AppSessionGuid"),
      TraceLoggingKeyword(MICROSOFT_KEYWORD_MEASURES)
    );
  }

 private:
  int runtime_session_id_;
};

class SoftwareBitmapToGPUTensorTelemetryEvent {
 public:
  SoftwareBitmapToGPUTensorTelemetryEvent(const ImageTensorDescription& tensorDesc) {
    runtime_session_id_ = telemetry_helper.GetRuntimeSessionId();
    TraceLoggingWrite(
      winml_trace_logging_provider,
      "SoftwareBitmapToGPUTensorStart",
      TraceLoggingKeyword(WINML_PROVIDER_KEYWORD_DEFAULT),
      TraceLoggingHexInt32(tensorDesc.channelType, "Type"),
      TraceLoggingInt64(tensorDesc.sizes[2], "Height"),
      TraceLoggingInt64(tensorDesc.sizes[3], "Width"),
      TraceLoggingInt32(runtime_session_id_, "runtimeSessionId"),
      TelemetryPrivacyDataTag(PDT_ProductAndServiceUsage),
      TraceLoggingBool(true, "UTCReplace_AppSessionGuid"),
      TraceLoggingKeyword(MICROSOFT_KEYWORD_MEASURES)
    );
  }
  ~SoftwareBitmapToGPUTensorTelemetryEvent() {
    TraceLoggingWrite(
      winml_trace_logging_provider,
      "SoftwareBitmapToGPUTensorStop",
      TraceLoggingKeyword(WINML_PROVIDER_KEYWORD_DEFAULT),
      TraceLoggingHexInt32(S_OK, "HRESULT"),
      TraceLoggingInt32(runtime_session_id_, "runtimeSessionId"),
      TelemetryPrivacyDataTag(PDT_ProductAndServiceUsage),
      TraceLoggingBool(true, "UTCReplace_AppSessionGuid"),
      TraceLoggingKeyword(MICROSOFT_KEYWORD_MEASURES)
    );
  }

 private:
  int runtime_session_id_;
};

class ConvertVideoFrameWithSoftwareBitmapToCPUTensorTelemetryEvent {
 public:
  ConvertVideoFrameWithSoftwareBitmapToCPUTensorTelemetryEvent(const ImageTensorDescription& tensorDesc) {
    runtime_session_id_ = telemetry_helper.GetRuntimeSessionId();
    TraceLoggingWrite(
      winml_trace_logging_provider,
      "ConvertVideoFrameWithSoftwareBitmapToCPUTensorStart",
      TraceLoggingKeyword(WINML_PROVIDER_KEYWORD_DEFAULT),
      TraceLoggingHexInt32(tensorDesc.channelType, "Type"),
      TraceLoggingInt64(tensorDesc.sizes[2], "Height"),
      TraceLoggingInt64(tensorDesc.sizes[3], "Width"),
      TraceLoggingInt32(runtime_session_id_, "runtimeSessionId"),
      TelemetryPrivacyDataTag(PDT_ProductAndServiceUsage),
      TraceLoggingBool(true, "UTCReplace_AppSessionGuid"),
      TraceLoggingKeyword(MICROSOFT_KEYWORD_MEASURES)
    );
  }
  ~ConvertVideoFrameWithSoftwareBitmapToCPUTensorTelemetryEvent() {
    TraceLoggingWrite(
      winml_trace_logging_provider,
      "ConvertVideoFrameWithSoftwareBitmapToCPUTensorStop",
      TraceLoggingKeyword(WINML_PROVIDER_KEYWORD_DEFAULT),
      TraceLoggingHexInt32(S_OK, "HRESULT"),
      TraceLoggingInt32(runtime_session_id_, "runtimeSessionId"),
      TelemetryPrivacyDataTag(PDT_ProductAndServiceUsage),
      TraceLoggingBool(true, "UTCReplace_AppSessionGuid"),
      TraceLoggingKeyword(MICROSOFT_KEYWORD_MEASURES)
    );
  }

 private:
  int runtime_session_id_;
};

void VideoFrameToTensorConverter::VideoFrameToSoftwareTensor(
  _In_ const wm::IVideoFrame& inputVideoFrame,
  _In_ const wgi::BitmapBounds& inputBounds,
  _In_ const ImageTensorDescription& tensorDesc,
  _Out_ BYTE* pOutputCPUTensor
) {
  CWinMLAutoLock lock(&lock_);

  wgi::SoftwareBitmap spInputSoftwareBitmap = inputVideoFrame.SoftwareBitmap();
  wgdx::Direct3D11::IDirect3DSurface spInputSurface = inputVideoFrame.Direct3DSurface();

  // only one of softwarebitmap or direct3Dsurface should be non-null
  if ((spInputSoftwareBitmap == nullptr && spInputSurface == nullptr) || (spInputSoftwareBitmap != nullptr && spInputSurface != nullptr)) {
    WINML_THROW_IF_FAILED(E_INVALIDARG);
  }

  UINT32 tensorHeight = static_cast<UINT32>(tensorDesc.sizes[2]);
  UINT32 tensorWidth = static_cast<UINT32>(tensorDesc.sizes[3]);
  if (spInputSurface || _winmli::NeedsVideoFrameConversion(inputVideoFrame, {}, inputBounds, tensorWidth, tensorHeight)) {
    if (converted_video_frame_ == nullptr || _winmli::NeedsVideoFrameConversion(converted_video_frame_, {}, {0, 0, (UINT32)tensorWidth, (UINT32)tensorHeight}, tensorWidth, tensorHeight)) {
      converted_video_frame_ = wm::VideoFrame::CreateWithSoftwareBitmap(
        wgi::SoftwareBitmap(wgi::BitmapPixelFormat::Bgra8, tensorWidth, tensorHeight)
      );
    }

    // Resize the input VideoFrame to converted_video_frame_
    _winmli::ConvertVideoFrameToVideoFrame(
      inputVideoFrame, inputBounds, tensorWidth, tensorHeight, converted_video_frame_
    );

    ConvertSoftwareBitmapToCPUTensor(
      converted_video_frame_.SoftwareBitmap(),
      tensorDesc,
      {0, 0, (UINT32)tensorWidth, (UINT32)tensorHeight},
      pOutputCPUTensor
    );
  } else {
    ConvertSoftwareBitmapToCPUTensor(inputVideoFrame.SoftwareBitmap(), tensorDesc, inputBounds, pOutputCPUTensor);
  }
}

ComPtr<ID3D12Resource> VideoFrameToTensorConverter::ShareD3D11Texture(
  ID3D11Texture2D* pTexture, ID3D12Device* pDevice
) {
  assert(pTexture != nullptr);
  assert(pDevice != nullptr);

  ComPtr<IDXGIResource1> spDxgiResource;
  WINML_THROW_IF_FAILED(pTexture->QueryInterface(IID_PPV_ARGS(&spDxgiResource)));

  HANDLE hSharedTexture;
  WINML_THROW_IF_FAILED(spDxgiResource->CreateSharedHandle(nullptr, GENERIC_ALL, nullptr, &hSharedTexture));

  wil::unique_handle safeHandle(hSharedTexture);

  ComPtr<ID3D12Resource> d3d12Resource;
  WINML_THROW_IF_FAILED(pDevice->OpenSharedHandle(safeHandle.get(), IID_PPV_ARGS(&d3d12Resource)));

  shared_handle_ = safeHandle.get();

  return d3d12Resource;
}

void VideoFrameToTensorConverter::VideoFrameToDX12Tensor(
<<<<<<< HEAD
    _In_ uint64_t outputTensorOffset,
    _In_ const UINT32 batchIdx,
    _In_ winml::LearningModelSession& session,
    _In_ const wm::IVideoFrame& inputVideoFrame,
    _In_ const wgi::BitmapBounds& inputBounds,
    _In_ const ImageTensorDescription& tensorDesc,
    _Inout_ ID3D12Resource* pOutputTensor) {
=======
  _In_ const UINT32 batchIdx,
  _In_ winml::LearningModelSession& session,
  _In_ const wm::IVideoFrame& inputVideoFrame,
  _In_ const wgi::BitmapBounds& inputBounds,
  _In_ const ImageTensorDescription& tensorDesc,
  _Inout_ ID3D12Resource* pOutputTensor
) {
>>>>>>> 92b6e10d
  // Validate Tensor description
  WINML_THROW_HR_IF_FALSE_MSG(
    E_INVALIDARG,
    tensorDesc.dataType == kImageTensorDataTypeFloat32 || tensorDesc.dataType == kImageTensorDataTypeFloat16,
    "Target tensor description must either be kImageTensorDataTypeFloat32, or kImageTensorDataTypeFloat16. %d was supplied.",
    tensorDesc.dataType
  );
  WINML_THROW_HR_IF_FALSE_MSG(
    E_INVALIDARG,
    tensorDesc.channelType != kImageTensorChannelTypeRGB8 || tensorDesc.sizes[1] == 3,
    "Target tensor description expects kImageTensorChannelTypeRGB8, but has %lld channels specified instead of 3.",
    tensorDesc.sizes[1]
  );
  WINML_THROW_HR_IF_FALSE_MSG(
    E_INVALIDARG,
    tensorDesc.channelType != kImageTensorChannelTypeBGR8 || tensorDesc.sizes[1] == 3,
    "Target tensor description expects kImageTensorChannelTypeBGR8, but has %lld channels specified instead of 3.",
    tensorDesc.sizes[1]
  );
  WINML_THROW_HR_IF_FALSE_MSG(
    E_INVALIDARG,
    tensorDesc.channelType != kImageTensorChannelTypeGRAY8 || tensorDesc.sizes[1] == 1,
    "Target tensor description expects kImageTensorChannelTypeGRAY8, but has %lld channels specified instead of 1.",
    tensorDesc.sizes[1]
  );

  CWinMLAutoLock lock(&lock_);
  auto device = session.Device().as<winmlp::LearningModelDevice>();
  _winml::D3DDeviceCache* pDeviceCache = device->GetD3DDeviceCache();
  wgdx::Direct3D11::IDirect3DSurface spDirect3DSurface = inputVideoFrame.Direct3DSurface();

  if (inputVideoFrame.SoftwareBitmap()) {
    ConvertSoftwareBitmapToGPUTensor(batchIdx, inputVideoFrame, *pDeviceCache, inputBounds, tensorDesc, outputTensorOffset, pOutputTensor);
  } else if (spDirect3DSurface) {
    ComPtr<ID3D11Texture2D> spVideoFrameTexture;
    wgi::BitmapBounds scaledBounds = inputBounds;

    // TODO: Scale during the tensorization phase instead of using the video frame pipeline when the input bounds are not the same size as the tensor
    if (!_winmli::DirectXPixelFormatSupported(spDirect3DSurface.Description().Format) ||
            static_cast<UINT>(inputBounds.Width) != tensorDesc.sizes[3] ||
            static_cast<UINT>(inputBounds.Height) != tensorDesc.sizes[2]) {
      // Force the VideoFrame to not do a conversion if the format is supported since we do it during the tensorization anyway
      wgdx::DirectXPixelFormat newFormat = _winmli::DirectXPixelFormatSupported(spDirect3DSurface.Description().Format)
        ? spDirect3DSurface.Description().Format
        : _winmli::GetDirectXPixelFormatFromChannelType(tensorDesc.channelType);

      // Change the input bounds since the video frame pipeline already cropped the texture
      scaledBounds = {0, 0, static_cast<uint32_t>(tensorDesc.sizes[3]), static_cast<uint32_t>(tensorDesc.sizes[2])};

      // Use the Video Frame pipeline if we don't have our own converter for this color format
      spVideoFrameTexture =
        CreateTextureFromUnsupportedColorFormat(inputVideoFrame, inputBounds, scaledBounds, newFormat);
    } else {
      // If the color format is known or the input widths are not smaller than the tensor desc, just use the video frame as is
      spVideoFrameTexture = _winmli::GetTextureFromDirect3DSurface(spDirect3DSurface);
    }

    D3D11_TEXTURE2D_DESC videoFrameTextureDesc;
    spVideoFrameTexture->GetDesc(&videoFrameTextureDesc);

    if (_winmli::TextureIsOnDevice(spVideoFrameTexture.Get(), pDeviceCache->GetD3D11Device())) {
      // The texture is on our device, so we can just create own texture, share it and cache it
      if (!D3D11_cached_texture_) {
        WINML_THROW_IF_FAILED(
          pDeviceCache->GetD3D11Device()->CreateTexture2D(&videoFrameTextureDesc, nullptr, &D3D11_cached_texture_)
        );
        input_D3D12_resource_ = ShareD3D11Texture(D3D11_cached_texture_.Get(), pDeviceCache->GetD3D12Device());
      } else {
        D3D11_TEXTURE2D_DESC cachedTextureDesc;
        D3D11_cached_texture_->GetDesc(&cachedTextureDesc);

        if (cachedTextureDesc.Width != scaledBounds.Width || cachedTextureDesc.Height != scaledBounds.Height ||
                    cachedTextureDesc.Format != videoFrameTextureDesc.Format) {
          // The dimensions or format don't match, so we need to re-create our texture
          WINML_THROW_IF_FAILED(
            pDeviceCache->GetD3D11Device()->CreateTexture2D(&videoFrameTextureDesc, nullptr, &D3D11_cached_texture_)
          );
          input_D3D12_resource_ = ShareD3D11Texture(D3D11_cached_texture_.Get(), pDeviceCache->GetD3D12Device());
        }
      }

      CopyTextureIntoTexture(spVideoFrameTexture.Get(), scaledBounds, D3D11_cached_texture_.Get());
    } else {
      // We are not on the same device, so we can't rely on our cached texture
      ComPtr<ID3D11Device> spTextureDevice;
      spVideoFrameTexture->GetDevice(&spTextureDevice);

      ComPtr<ID3D11Texture2D> spSharedD3D11Texture;
      HANDLE sharedHandle = nullptr;
      UINT comPtrSize = static_cast<UINT>(sizeof(spSharedD3D11Texture.GetAddressOf()));
      UINT handleSize = static_cast<UINT>(sizeof(sharedHandle));

      if ((FAILED(spVideoFrameTexture->GetPrivateData(
                     d3d11_texture_GUID_, &comPtrSize, spSharedD3D11Texture.GetAddressOf()
                 )) ||
                 !spSharedD3D11Texture.Get()) ||
                (FAILED(spVideoFrameTexture->GetPrivateData(handle_GUID_, &handleSize, &sharedHandle)) ||
                 sharedHandle != shared_handle_)) {
        // Create a new shared texture that we cache on the video frame texture
        WINML_THROW_IF_FAILED(spTextureDevice->CreateTexture2D(&videoFrameTextureDesc, nullptr, &spSharedD3D11Texture));

        input_D3D12_resource_ = ShareD3D11Texture(spSharedD3D11Texture.Get(), pDeviceCache->GetD3D12Device());

        // Cache the shared texture on the video frame texture in order to tie their lifetime together
        WINML_THROW_IF_FAILED(
          spVideoFrameTexture->SetPrivateDataInterface(d3d11_texture_GUID_, spSharedD3D11Texture.Get())
        );
        WINML_THROW_IF_FAILED(spVideoFrameTexture->SetPrivateData(handle_GUID_, sizeof(shared_handle_), &shared_handle_)
        );
      }

      // Copy from the video frame texture to the shared texture
      CopyTextureIntoTexture(spVideoFrameTexture.Get(), scaledBounds, spSharedD3D11Texture.Get());
    }

    // Sync to make sure that the D3D11 texture is done copying
    SyncD3D11ToD3D12(*pDeviceCache, spVideoFrameTexture.Get());

    // We cropped the texture, shared it and converted it to a known color format, so it's time to tensorize
    // TODO: merge all videoframes to a single DX12Texture Resource before call ConvertDX12TextureToGPUTensor.
    ConvertDX12TextureToGPUTensor(outputTensorOffset, batchIdx, input_D3D12_resource_.Get(), *pDeviceCache, tensorDesc, pOutputTensor);
  } else {
    // Invalid video frame
    WINML_THROW_IF_FAILED(E_INVALIDARG);
  }
}

void VideoFrameToTensorConverter::ConvertDX12TextureToGPUTensor(
<<<<<<< HEAD
    _In_ uint64_t output_resource_offset,
    _In_ UINT32 batchIdx,
    _In_ ID3D12Resource* pInputResource,
    _In_ _winml::D3DDeviceCache& device_cache,
    _In_ const ImageTensorDescription& tensorDesc,
    _Inout_ ID3D12Resource* pOutputResource) {
=======
  _In_ UINT32 batchIdx,
  _In_ ID3D12Resource* pInputResource,
  _In_ _winml::D3DDeviceCache& device_cache,
  _In_ const ImageTensorDescription& tensorDesc,
  _Inout_ ID3D12Resource* pOutputResource
) {
>>>>>>> 92b6e10d
  assert(pInputResource != nullptr);
  assert(pOutputResource != nullptr);

  CWinMLAutoLock lock(&lock_);
  D3D12_RESOURCE_DESC inputDesc = pInputResource->GetDesc();
  D3D12_RESOURCE_DESC outputDesc = pOutputResource->GetDesc();
  ComPtr<ID3D12Device> spDx12Device = device_cache.GetD3D12Device();

  // we're inside a lock from the caller of this function, so it's ok to use this static
  static EventTimer eventTimer;
  std::optional<DX12TextureToGPUTensorTelemetryEvent> telemetryLogger;
  if (eventTimer.Start()) {
    telemetryLogger.emplace(tensorDesc);
  }

  // Validate input description
  WINML_THROW_HR_IF_FALSE_MSG(
    E_INVALIDARG,
    inputDesc.Format == DXGI_FORMAT_B8G8R8X8_UNORM || inputDesc.Format == DXGI_FORMAT_B8G8R8A8_UNORM ||
      inputDesc.Format == DXGI_FORMAT_R8G8B8A8_UNORM || inputDesc.Format == DXGI_FORMAT_R8_UNORM,
    "Format was input image %d. Input image format must Bgra8, Rgba8 or Gray8.",
    inputDesc.Format
  );

  WINML_THROW_HR_IF_FALSE_MSG(
    E_INVALIDARG, inputDesc.Width != 0, "Invalid input image height provided. Width is set to zero."
  );
  WINML_THROW_HR_IF_FALSE_MSG(
    E_INVALIDARG, inputDesc.Height != 0, "Invalid input image height provided. Height is set to zero."
  );

  // Validate Tensor description
  WINML_THROW_HR_IF_FALSE_MSG(
    E_INVALIDARG,
    tensorDesc.dataType == kImageTensorDataTypeFloat32 || tensorDesc.dataType == kImageTensorDataTypeFloat16,
    "Target tensor description must either be kImageTensorDataTypeFloat32, or kImageTensorDataTypeFloat16. %d was supplied.",
    tensorDesc.dataType
  );
  WINML_THROW_HR_IF_FALSE_MSG(
    E_INVALIDARG,
    tensorDesc.channelType != kImageTensorChannelTypeRGB8 || tensorDesc.sizes[1] == 3,
    "Target tensor description expects kImageTensorChannelTypeRGB8, but has %lld channels specified instead of 3.",
    tensorDesc.sizes[1]
  );
  WINML_THROW_HR_IF_FALSE_MSG(
    E_INVALIDARG,
    tensorDesc.channelType != kImageTensorChannelTypeBGR8 || tensorDesc.sizes[1] == 3,
    "Target tensor description expects kImageTensorChannelTypeBGR8, but has %lld channels specified instead of 3.",
    tensorDesc.sizes[1]
  );
  WINML_THROW_HR_IF_FALSE_MSG(
    E_INVALIDARG,
    tensorDesc.channelType != kImageTensorChannelTypeGRAY8 || tensorDesc.sizes[1] == 1,
    "Target tensor description expects kImageTensorChannelTypeGRAY8, but has %lld channels specified instead of 1.",
    tensorDesc.sizes[1]
  );
  WINML_THROW_HR_IF_FALSE_MSG(
    E_INVALIDARG,
    tensorDesc.sizes[2] == inputDesc.Height,
    "Target tensor height (%lld) does not match input height (%lu).",
    tensorDesc.sizes[2],
    inputDesc.Height
  );
  WINML_THROW_HR_IF_FALSE_MSG(
    E_INVALIDARG,
    tensorDesc.sizes[3] == (UINT)inputDesc.Width,
    "Target tensor width (%lld) does not match input width (%lu).",
    tensorDesc.sizes[3],
    (UINT)inputDesc.Width
  );

  UINT uiTensorElementSize = tensorDesc.dataType == kImageTensorDataTypeFloat32 ? sizeof(FLOAT) : sizeof(uint16_t);

  // Validate Tensor Resource
  {
    UINT64 ullNumElementsTensor = 1;
    for (UINT uiIdx = 0; uiIdx < kImageTensorDimensionCountMax; uiIdx++) {
      WINML_THROW_IF_FAILED(ULongLongMult(ullNumElementsTensor, tensorDesc.sizes[uiIdx], &ullNumElementsTensor));
    }
    if (ullNumElementsTensor > UINT_MAX) {
      WINML_THROW_IF_FAILED(E_INVALIDARG);
    }

    UINT64 ullTensorSize = 0;
    WINML_THROW_IF_FAILED(ULongLongMult(ullNumElementsTensor, uiTensorElementSize, &ullTensorSize));

<<<<<<< HEAD
    if (outputDesc.Width < output_resource_offset + ullTensorSize ||
        outputDesc.Height != 1 ||
        outputDesc.Dimension != D3D12_RESOURCE_DIMENSION_BUFFER ||
        !(outputDesc.Flags & D3D12_RESOURCE_FLAG_ALLOW_UNORDERED_ACCESS)) {
=======
    if (outputDesc.Width < ullTensorSize || outputDesc.Height != 1 ||
            outputDesc.Dimension != D3D12_RESOURCE_DIMENSION_BUFFER ||
            !(outputDesc.Flags & D3D12_RESOURCE_FLAG_ALLOW_UNORDERED_ACCESS) ||
            outputHeapProperties.Type != D3D12_HEAP_TYPE_DEFAULT) {
>>>>>>> 92b6e10d
      WINML_THROW_IF_FAILED(E_INVALIDARG);
    }
  }

  {
    ComPtr<ID3D12Device> spDx12DeviceIn, spDx12DeviceOut;
    WINML_THROW_IF_FAILED(pInputResource->GetDevice(IID_PPV_ARGS(&spDx12DeviceIn)));
    WINML_THROW_IF_FAILED(pOutputResource->GetDevice(IID_PPV_ARGS(&spDx12DeviceOut)));

    if (spDx12Device != spDx12DeviceIn || spDx12Device != spDx12DeviceOut) {
      // Both input and output should have the same device
      WINML_THROW_IF_FAILED(E_INVALIDARG);
    }
  }

  // Create descriptor heaps.
  UINT srvUavDescriptorSize = spDx12Device->GetDescriptorHandleIncrementSize(D3D12_DESCRIPTOR_HEAP_TYPE_CBV_SRV_UAV);

  if (descriptor_heap_ == nullptr) {
    // Describe and create a shader resource view (SRV) and unordered access view (UAV) descriptor heap.
    D3D12_DESCRIPTOR_HEAP_DESC srvUavHeapDesc = {};
    srvUavHeapDesc.NumDescriptors = DescriptorCount;
    srvUavHeapDesc.Type = D3D12_DESCRIPTOR_HEAP_TYPE_CBV_SRV_UAV;
    srvUavHeapDesc.Flags = D3D12_DESCRIPTOR_HEAP_FLAG_SHADER_VISIBLE;
    WINML_THROW_IF_FAILED(spDx12Device->CreateDescriptorHeap(&srvUavHeapDesc, IID_PPV_ARGS(&descriptor_heap_)));
    descriptor_heap_->SetName(L"Tensorize Descriptor Heap");
  }

  // Create SRV and UAV for input and output respectively
  {
    D3D12_SHADER_RESOURCE_VIEW_DESC srvDesc = {};
    srvDesc.Shader4ComponentMapping = D3D12_DEFAULT_SHADER_4_COMPONENT_MAPPING;
    srvDesc.Format = inputDesc.Format;
    srvDesc.ViewDimension = D3D12_SRV_DIMENSION_TEXTURE2D;
    srvDesc.Texture2D.MipLevels = 1;
    CD3DX12_CPU_DESCRIPTOR_HANDLE srvHandle(
      descriptor_heap_->GetCPUDescriptorHandleForHeapStart(), SrvBufferIdx, srvUavDescriptorSize
    );
    spDx12Device->CreateShaderResourceView(pInputResource, &srvDesc, srvHandle);

<<<<<<< HEAD
    D3D12_UNORDERED_ACCESS_VIEW_DESC uavDesc = CreateUAVDescription(output_resource_offset, batchIdx, tensorDesc);
    CD3DX12_CPU_DESCRIPTOR_HANDLE uavHandle(descriptor_heap_->GetCPUDescriptorHandleForHeapStart(), UavBufferIdx, srvUavDescriptorSize);
=======
    D3D12_UNORDERED_ACCESS_VIEW_DESC uavDesc = CreateUAVDescription(batchIdx, outputDesc, tensorDesc);
    CD3DX12_CPU_DESCRIPTOR_HANDLE uavHandle(
      descriptor_heap_->GetCPUDescriptorHandleForHeapStart(), UavBufferIdx, srvUavDescriptorSize
    );
>>>>>>> 92b6e10d
    spDx12Device->CreateUnorderedAccessView(pOutputResource, nullptr, &uavDesc, uavHandle);
  }

  //
  // Pipeline setup for shader operation
  //
  PipelineStateCacheType type = PipelineStateCacheType::kFloat32;
  if (tensorDesc.dataType == kImageTensorDataTypeFloat16) {
    type = PipelineStateCacheType::kFloat16;
  }

  // Set the origin format
  PipelineStateCacheFormat formatFrom = PipelineStateCacheFormat::kBGR8;
  if (inputDesc.Format == DXGI_FORMAT_R8G8B8A8_UNORM) {
    formatFrom = PipelineStateCacheFormat::kRGB8;
  } else if (inputDesc.Format == DXGI_FORMAT_R8_UNORM) {
    formatFrom = PipelineStateCacheFormat::kGRAY8;
  }

  // Set the destination format
  PipelineStateCacheFormat formatTo = PipelineStateCacheFormat::kBGR8;
  if (tensorDesc.channelType == kImageTensorChannelTypeRGB8) {
    formatTo = PipelineStateCacheFormat::kRGB8;
  } else if (tensorDesc.channelType == kImageTensorChannelTypeGRAY8) {
    formatTo = PipelineStateCacheFormat::kGRAY8;
  }

  root_signature_ = device_cache.GetTensorizeRootSignature();
  pipeline_state_ =
    device_cache.GetCachedPipelineState(type, formatFrom, formatTo, PipelineStateCacheOperation::kTensorize);

  ResetCommandList(device_cache);

  // Write compute commands into the command list and put it into the queue.
  {
    command_list_->SetComputeRootSignature(root_signature_.Get());

    ID3D12DescriptorHeap* ppHeaps[] = {descriptor_heap_.Get()};
    command_list_->SetDescriptorHeaps(_countof(ppHeaps), ppHeaps);

    // This code currently re-uses the same decriptors each execution, which is unsafe if previous executions are in flight.
    if (fence_completion_value_ > 0) {
      device_cache.WaitForFenceValue(fence_completion_value_);
    }

    CD3DX12_GPU_DESCRIPTOR_HANDLE srvHandle(
      descriptor_heap_->GetGPUDescriptorHandleForHeapStart(), SrvBufferIdx, srvUavDescriptorSize
    );
    CD3DX12_GPU_DESCRIPTOR_HANDLE uavHandle(
      descriptor_heap_->GetGPUDescriptorHandleForHeapStart(), UavBufferIdx, srvUavDescriptorSize
    );
    {
      ConstantBufferCS constantBufferCS = {};
      constantBufferCS.height = inputDesc.Height;
      constantBufferCS.width = (UINT)inputDesc.Width;
      command_list_->SetComputeRoot32BitConstants(0, 2, &constantBufferCS, 0);
    }
    command_list_->SetComputeRootDescriptorTable(1, srvHandle);
    command_list_->SetComputeRootDescriptorTable(2, uavHandle);

    UINT64 dispatchWidth = (inputDesc.Width - 1) / 16 + 1;
    UINT64 dispatchHeight = (static_cast<UINT64>(inputDesc.Height) - 1) / 4 + 1;
    command_list_->Dispatch(static_cast<uint32_t>(dispatchWidth), static_cast<uint32_t>(dispatchHeight), 1);

    WINML_THROW_IF_FAILED(command_list_->Close());

    ID3D12CommandList* pComputeToGPUCLs[] = {command_list_.Get()};

    device_cache.GetCommandQueue()->ExecuteCommandLists(ARRAYSIZE(pComputeToGPUCLs), pComputeToGPUCLs);
    fence_completion_value_ = device_cache.QueueFenceToD3D12();
  }
}

void VideoFrameToTensorConverter::ConvertSoftwareBitmapToGPUTensor(
<<<<<<< HEAD
    _In_ UINT32 batchIdx,
    _In_ const wm::IVideoFrame& videoFrame,
    _In_ _winml::D3DDeviceCache& device_cache,
    _In_ const wgi::BitmapBounds& inputBounds,
    _In_ const ImageTensorDescription& tensorDesc,
    _In_ uint64_t outputResourceOffset,
    _Inout_ ID3D12Resource* pOutputResource) {
=======
  _In_ UINT32 batchIdx,
  _In_ const wm::IVideoFrame& videoFrame,
  _In_ _winml::D3DDeviceCache& device_cache,
  _In_ const wgi::BitmapBounds& inputBounds,
  _In_ const ImageTensorDescription& tensorDesc,
  _Inout_ ID3D12Resource* pOutputResource
) {
>>>>>>> 92b6e10d
  assert(pOutputResource != nullptr);
  assert(videoFrame.SoftwareBitmap() != nullptr);

  // we're inside a lock from the caller of this function, so it's ok to use this static
  static EventTimer eventTimer;
  std::optional<SoftwareBitmapToGPUTensorTelemetryEvent> telemetryLogger;
  if (eventTimer.Start()) {
    telemetryLogger.emplace(tensorDesc);
  }

  wgi::SoftwareBitmap convertedSoftwareBitmap = nullptr;
  wgi::BitmapBounds scaledBounds = inputBounds;

  // TODO: Scale during the tensorization phase instead of using the video frame pipeline when the input bounds are not the same size as the tensor
  if (static_cast<UINT>(inputBounds.Width) != tensorDesc.sizes[3] || static_cast<UINT>(inputBounds.Height) != tensorDesc.sizes[2]) {
    scaledBounds = {0, 0, static_cast<uint32_t>(tensorDesc.sizes[3]), static_cast<uint32_t>(tensorDesc.sizes[2])};

    // Force the VideoFrame to not do a conversion if the format is supported since we do it during the tensorization anyway
    wgi::BitmapPixelFormat newPixelFormat = _winmli::SoftwareBitmapFormatSupported(videoFrame.SoftwareBitmap())
      ? videoFrame.SoftwareBitmap().BitmapPixelFormat()
      : _winmli::GetBitmapPixelFormatFromChannelType(tensorDesc.channelType);

    convertedSoftwareBitmap = wgi::SoftwareBitmap(
      newPixelFormat, static_cast<int32_t>(tensorDesc.sizes[3]), static_cast<int32_t>(tensorDesc.sizes[2])
    );
    wm::VideoFrame convertedVideoFrame = wm::VideoFrame::CreateWithSoftwareBitmap(convertedSoftwareBitmap);
    videoFrame.as<wm::IVideoFrame2>().CopyToAsync(convertedVideoFrame, inputBounds, scaledBounds).get();

    convertedSoftwareBitmap = convertedVideoFrame.SoftwareBitmap();
  } else if (!_winmli::SoftwareBitmapFormatSupported(videoFrame.SoftwareBitmap())) {
    convertedSoftwareBitmap = wgi::SoftwareBitmap::Convert(
      videoFrame.SoftwareBitmap(), _winmli::GetBitmapPixelFormatFromChannelType(tensorDesc.channelType)
    );
  } else {
    // We don't need a conversion
    convertedSoftwareBitmap = videoFrame.SoftwareBitmap();
  }

  assert(convertedSoftwareBitmap != nullptr);

<<<<<<< HEAD
  uint64_t tensorElementSize = tensorDesc.dataType == kImageTensorDataTypeFloat32 ? 4 : 2;
  uint64_t bufferSize = tensorDesc.sizes[1] * tensorDesc.sizes[2] * tensorDesc.sizes[3] * tensorElementSize;
=======
  D3D12_RESOURCE_DESC outputDesc = pOutputResource->GetDesc();

  uint32_t tensorElementSize = tensorDesc.dataType == kImageTensorDataTypeFloat32 ? 4 : 2;
  uint32_t bufferSize =
    static_cast<uint32_t>(tensorDesc.sizes[1] * tensorDesc.sizes[2] * tensorDesc.sizes[3] * tensorElementSize);
>>>>>>> 92b6e10d

  // TODO: Make an allocator for upload heaps
  if (!upload_heap_ || upload_heap_->GetDesc().Width < bufferSize) {
    WINML_THROW_IF_FAILED(device_cache.GetD3D12Device()->CreateCommittedResource(
      &CD3DX12_HEAP_PROPERTIES(D3D12_HEAP_TYPE_UPLOAD),
      D3D12_HEAP_FLAG_NONE,
      &CD3DX12_RESOURCE_DESC::Buffer(bufferSize),
      D3D12_RESOURCE_STATE_GENERIC_READ,
      nullptr,
      IID_PPV_ARGS(&upload_heap_)
    ));
  }

  void* pCPUTensorBuffer = nullptr;
  WINML_THROW_IF_FAILED(upload_heap_->Map(0, &CD3DX12_RANGE(0, 0), &pCPUTensorBuffer));

  // We avoid the Video Frame pipeline by manually sending the CPU data to the GPU, and we tensorize while we are filling the
  // upload heap. The image may already have been cropped/scaled by the video frame pipeline, so we send the scaled bounds
  // instead of the initial input bounds
  ConvertSoftwareBitmapToCPUTensor(convertedSoftwareBitmap, tensorDesc, scaledBounds, pCPUTensorBuffer);

  upload_heap_->Unmap(0, &CD3DX12_RANGE(0, bufferSize));

  ResetCommandList(device_cache);

  auto barrier = CD3DX12_RESOURCE_BARRIER::Transition(
    pOutputResource, D3D12_RESOURCE_STATE_UNORDERED_ACCESS, D3D12_RESOURCE_STATE_COPY_DEST
  );
  command_list_->ResourceBarrier(1, &barrier);

<<<<<<< HEAD
  command_list_->CopyBufferRegion(pOutputResource, bufferSize * static_cast<uint64_t>(batchIdx) + outputResourceOffset, upload_heap_.Get(), 0, bufferSize);
=======
  command_list_->CopyBufferRegion(pOutputResource, bufferSize * batchIdx, upload_heap_.Get(), 0, bufferSize);
>>>>>>> 92b6e10d

  WINML_THROW_IF_FAILED(command_list_->Close());
  ID3D12CommandList* ppCommandLists[] = {command_list_.Get()};
  device_cache.GetCommandQueue()->ExecuteCommandLists(_countof(ppCommandLists), ppCommandLists);
}

void VideoFrameToTensorConverter::ConvertBuffersToBatchedGPUTensor(
  _In_ const std::vector<wss::IBuffer>& buffers,
  _In_ size_t buffer_size_in_bytes,
  _In_ _winml::D3DDeviceCache& device_cache,
  _Inout_ ID3D12Resource* output_resource
) {
  // Copy the cpu memory into the gpu resource
  if (!upload_heap_ || upload_heap_->GetDesc().Width < buffer_size_in_bytes) {
    WINML_THROW_IF_FAILED(device_cache.GetD3D12Device()->CreateCommittedResource(
      &CD3DX12_HEAP_PROPERTIES(D3D12_HEAP_TYPE_UPLOAD),
      D3D12_HEAP_FLAG_NONE,
      &CD3DX12_RESOURCE_DESC::Buffer(buffer_size_in_bytes),
      D3D12_RESOURCE_STATE_GENERIC_READ,
      nullptr,
      IID_PPV_ARGS(&upload_heap_)
    ));
  }

  byte* gpu_buffer = nullptr;
  WINML_THROW_IF_FAILED(upload_heap_->Map(0, &CD3DX12_RANGE(0, 0), reinterpret_cast<void**>(&gpu_buffer)));
  auto gpu_buffer_span = gsl::span<byte>(gpu_buffer, buffer_size_in_bytes);

  _winml::LoadSpanFromDisjointBuffers(
    buffers.size(),
    [&](size_t i) {
      byte* buffer_start = nullptr;
      auto byte_access = buffers[i].as<Windows::Storage::Streams::IBufferByteAccess>();
      byte_access->Buffer(&buffer_start);
      return gsl::span<byte>(buffer_start, static_cast<size_t>(buffers[i].Capacity()));
    },
    gpu_buffer_span
  );

  upload_heap_->Unmap(0, &CD3DX12_RANGE(0, buffer_size_in_bytes));

  ResetCommandList(device_cache);

<<<<<<< HEAD
  auto barrier1 = CD3DX12_RESOURCE_BARRIER::Transition(output_resource, D3D12_RESOURCE_STATE_COMMON, D3D12_RESOURCE_STATE_COPY_DEST);
=======
  auto barrier1 =
    CD3DX12_RESOURCE_BARRIER::Transition(output_resource, D3D12_RESOURCE_STATE_COMMON, D3D12_RESOURCE_STATE_COPY_DEST);
>>>>>>> 92b6e10d
  command_list_->ResourceBarrier(1, &barrier1);
  command_list_->CopyBufferRegion(output_resource, 0, upload_heap_.Get(), 0, buffer_size_in_bytes);
  auto barrier2 = CD3DX12_RESOURCE_BARRIER::Transition(
    output_resource, D3D12_RESOURCE_STATE_COPY_DEST, D3D12_RESOURCE_STATE_UNORDERED_ACCESS
  );
  command_list_->ResourceBarrier(1, &barrier2);
  WINML_THROW_IF_FAILED(command_list_->Close());
  ID3D12CommandList* lists[] = {command_list_.Get()};
  device_cache.GetCommandQueue()->ExecuteCommandLists(_countof(lists), lists);
}

D3D12_UNORDERED_ACCESS_VIEW_DESC VideoFrameToTensorConverter::CreateUAVDescription(
<<<<<<< HEAD
    uint64_t offset,
    const UINT32 batchIdx,
    const _winml::ImageTensorDescription& desc) {
  UINT uiTensorElementSize =
      desc.dataType == kImageTensorDataTypeFloat32 ? sizeof(UINT) : sizeof(uint16_t);
=======
  const UINT32 batchIdx, const D3D12_RESOURCE_DESC& resourceDesc, const _winml::ImageTensorDescription& desc
) {
  UINT uiTensorElementSize = desc.dataType == kImageTensorDataTypeFloat32 ? sizeof(UINT) : sizeof(uint16_t);
>>>>>>> 92b6e10d

  D3D12_UNORDERED_ACCESS_VIEW_DESC uavDesc = {};
  uavDesc.ViewDimension = D3D12_UAV_DIMENSION_BUFFER;
  UINT singleImageSize = static_cast<UINT>(desc.sizes[1] * desc.sizes[2] * desc.sizes[3]);
  uavDesc.Buffer.FirstElement = offset / uiTensorElementSize + batchIdx * desc.sizes[1] * desc.sizes[2] * desc.sizes[3];
  uavDesc.Buffer.NumElements = singleImageSize;
  uavDesc.Buffer.CounterOffsetInBytes = 0;
  uavDesc.Buffer.Flags = D3D12_BUFFER_UAV_FLAG_NONE;

  if (desc.dataType == kImageTensorDataTypeFloat32) {
    // fp32 uses structured buffers so the format can be set to unknown,
    // and the stride needs to be set.
    uavDesc.Format = DXGI_FORMAT_UNKNOWN;
    uavDesc.Buffer.StructureByteStride = uiTensorElementSize;
  } else if (desc.dataType == kImageTensorDataTypeFloat16) {
    // fp16 uses unstructured buffers because structured buffers dont support fp16 on
    // most hardware. The format can be set to unknown to a specific known format,
    // and the stride must be zeroed.
    uavDesc.Format = DXGI_FORMAT_R16_FLOAT;
    uavDesc.Buffer.StructureByteStride = 0;
  } else {
    WINML_THROW_HR_IF_FALSE_MSG(
      E_INVALIDARG,
      false,
      "Tensorization conversion is only supported to kImageTensorDataTypeFloat32, or kImageTensorDataTypeFloat16."
    );
  }

  return uavDesc;
}

void VideoFrameToTensorConverter::ConvertSoftwareBitmapToCPUTensor(
  _In_ const wgi::SoftwareBitmap& softwareBitmap,
  _In_ const _winml::ImageTensorDescription& tensorDesc,
  _In_ const wgi::BitmapBounds& inputBounds,
  _Inout_ void* pCPUTensor
) {
  assert(softwareBitmap != nullptr);

  // we're inside a lock from the caller of this function, so it's ok to use this static
  static EventTimer eventTimer;
  std::optional<ConvertVideoFrameWithSoftwareBitmapToCPUTensorTelemetryEvent> telemetryLogger;
  if (eventTimer.Start()) {
    telemetryLogger.emplace(tensorDesc);
  }

  auto height = softwareBitmap.PixelHeight();
  auto width = softwareBitmap.PixelWidth();
  auto format = softwareBitmap.BitmapPixelFormat();

  // Validate input description
  WINML_THROW_HR_IF_FALSE_MSG(
    E_INVALIDARG,
    format == wgi::BitmapPixelFormat::Bgra8 || format == wgi::BitmapPixelFormat::Rgba8 ||
      format == wgi::BitmapPixelFormat::Gray8,
    "Format was input image %d. Input image format must Bgra8, Rgba8 or Gray8.",
    format
  );
  WINML_THROW_HR_IF_FALSE_MSG(E_INVALIDARG, height > 0, "Invalid input image height provided. Height is set to zero.");
  WINML_THROW_HR_IF_FALSE_MSG(E_INVALIDARG, width > 0, "Invalid input image width provided. Height is set to zero.");

  // Validate Tensor description
  WINML_THROW_HR_IF_FALSE_MSG(
    E_INVALIDARG,
    tensorDesc.dataType == kImageTensorDataTypeFloat32 || tensorDesc.dataType == kImageTensorDataTypeFloat16,
    "Target tensor description must either be kImageTensorDataTypeFloat32, or kImageTensorDataTypeFloat16. %d was supplied.",
    tensorDesc.dataType
  );
  WINML_THROW_HR_IF_FALSE_MSG(
    E_INVALIDARG,
    tensorDesc.channelType != kImageTensorChannelTypeRGB8 || tensorDesc.sizes[1] == 3,
    "Target tensor description expects kImageTensorChannelTypeRGB8, but has %lld channels specified instead of 3.",
    tensorDesc.sizes[1]
  );
  WINML_THROW_HR_IF_FALSE_MSG(
    E_INVALIDARG,
    tensorDesc.channelType != kImageTensorChannelTypeBGR8 || tensorDesc.sizes[1] == 3,
    "Target tensor description expects kImageTensorChannelTypeBGR8, but has %lld channels specified instead of 3.",
    tensorDesc.sizes[1]
  );
  WINML_THROW_HR_IF_FALSE_MSG(
    E_INVALIDARG,
    tensorDesc.channelType != kImageTensorChannelTypeGRAY8 || tensorDesc.sizes[1] == 1,
    "Target tensor description expects kImageTensorChannelTypeGRAY8, but has %lld channels specified instead of 1.",
    tensorDesc.sizes[1]
  );
  WINML_THROW_HR_IF_FALSE_MSG(
    E_INVALIDARG,
    tensorDesc.channelType == kImageTensorChannelTypeGRAY8 || tensorDesc.channelType == kImageTensorChannelTypeBGR8 ||
      tensorDesc.channelType == kImageTensorChannelTypeRGB8,
    "Target tensor description expects kImageTensorChannelTypeGRAY8, kImageTensorChannelTypeBGR8, or kImageTensorChannelTypeRGB8 but has %d was specified.",
    tensorDesc.channelType
  );
  WINML_THROW_HR_IF_FALSE_MSG(
    E_INVALIDARG,
    tensorDesc.sizes[2] == (UINT)inputBounds.Height,
    "Target tensor height (%lld) does not match input height (%lu).",
    tensorDesc.sizes[2],
    inputBounds.Height
  );
  WINML_THROW_HR_IF_FALSE_MSG(
    E_INVALIDARG,
    tensorDesc.sizes[3] == (UINT)inputBounds.Width,
    "Target tensor width (%lld) does not match input width (%lu).",
    tensorDesc.sizes[3],
    inputBounds.Width
  );

  // get the byte buffer out of a softwarebitmap
  BYTE* pData = nullptr;
  UINT32 bufferSize = 0;
  wgi::BitmapBuffer spBitmapBuffer(softwareBitmap.LockBuffer(wgi::BitmapBufferAccessMode::Read));
  wf::IMemoryBufferReference reference = spBitmapBuffer.CreateReference();
  auto spByteAccess = reference.as<Windows::Foundation::IMemoryBufferByteAccess>();
  WINML_THROW_IF_FAILED(spByteAccess->GetBuffer(&pData, &bufferSize));

  UINT32 bufferWidth = bufferSize / height;

  ImageTensorChannelType channelType = _winmli::GetChannelTypeFromSoftwareBitmap(softwareBitmap);

  if (tensorDesc.dataType == _winml::kImageTensorDataTypeFloat32) {
    WINML_THROW_IF_FAILED(CpuTensorizer::TensorizeData<float>(
      channelType,
      tensorDesc.channelType,
      tensorDesc.pixelRange,
      pData,
      bufferWidth,
      inputBounds,
      reinterpret_cast<float*>(pCPUTensor)
    ));
  } else if (tensorDesc.dataType == _winml::kImageTensorDataTypeFloat16) {
    WINML_THROW_IF_FAILED(CpuTensorizer::TensorizeData<DirectX::PackedVector::HALF>(
      channelType,
      tensorDesc.channelType,
      tensorDesc.pixelRange,
      pData,
      bufferWidth,
      inputBounds,
      reinterpret_cast<DirectX::PackedVector::HALF*>(pCPUTensor)
    ));
  }
}<|MERGE_RESOLUTION|>--- conflicted
+++ resolved
@@ -1,5 +1,5 @@
 // Copyright (c) Microsoft Corporation. All rights reserved.
-// Licensed under the MIT License.
+ // Licensed under the MIT License.
 
 #include "lib/Api.Image/pch.h"
 
@@ -137,7 +137,7 @@
   wgi::SoftwareBitmap spInputSoftwareBitmap = inputVideoFrame.SoftwareBitmap();
   wgdx::Direct3D11::IDirect3DSurface spInputSurface = inputVideoFrame.Direct3DSurface();
 
-  // only one of softwarebitmap or direct3Dsurface should be non-null
+    // only one of softwarebitmap or direct3Dsurface should be non-null
   if ((spInputSoftwareBitmap == nullptr && spInputSurface == nullptr) || (spInputSoftwareBitmap != nullptr && spInputSurface != nullptr)) {
     WINML_THROW_IF_FAILED(E_INVALIDARG);
   }
@@ -151,7 +151,7 @@
       );
     }
 
-    // Resize the input VideoFrame to converted_video_frame_
+      // Resize the input VideoFrame to converted_video_frame_
     _winmli::ConvertVideoFrameToVideoFrame(
       inputVideoFrame, inputBounds, tensorWidth, tensorHeight, converted_video_frame_
     );
@@ -190,15 +190,7 @@
 }
 
 void VideoFrameToTensorConverter::VideoFrameToDX12Tensor(
-<<<<<<< HEAD
-    _In_ uint64_t outputTensorOffset,
-    _In_ const UINT32 batchIdx,
-    _In_ winml::LearningModelSession& session,
-    _In_ const wm::IVideoFrame& inputVideoFrame,
-    _In_ const wgi::BitmapBounds& inputBounds,
-    _In_ const ImageTensorDescription& tensorDesc,
-    _Inout_ ID3D12Resource* pOutputTensor) {
-=======
+  _In_ uint64_t outputTensorOffset,
   _In_ const UINT32 batchIdx,
   _In_ winml::LearningModelSession& session,
   _In_ const wm::IVideoFrame& inputVideoFrame,
@@ -206,8 +198,7 @@
   _In_ const ImageTensorDescription& tensorDesc,
   _Inout_ ID3D12Resource* pOutputTensor
 ) {
->>>>>>> 92b6e10d
-  // Validate Tensor description
+   // Validate Tensor description
   WINML_THROW_HR_IF_FALSE_MSG(
     E_INVALIDARG,
     tensorDesc.dataType == kImageTensorDataTypeFloat32 || tensorDesc.dataType == kImageTensorDataTypeFloat16,
@@ -239,7 +230,9 @@
   wgdx::Direct3D11::IDirect3DSurface spDirect3DSurface = inputVideoFrame.Direct3DSurface();
 
   if (inputVideoFrame.SoftwareBitmap()) {
-    ConvertSoftwareBitmapToGPUTensor(batchIdx, inputVideoFrame, *pDeviceCache, inputBounds, tensorDesc, outputTensorOffset, pOutputTensor);
+    ConvertSoftwareBitmapToGPUTensor(
+      batchIdx, inputVideoFrame, *pDeviceCache, inputBounds, tensorDesc, outputTensorOffset, pOutputTensor
+    );
   } else if (spDirect3DSurface) {
     ComPtr<ID3D11Texture2D> spVideoFrameTexture;
     wgi::BitmapBounds scaledBounds = inputBounds;
@@ -327,7 +320,9 @@
 
     // We cropped the texture, shared it and converted it to a known color format, so it's time to tensorize
     // TODO: merge all videoframes to a single DX12Texture Resource before call ConvertDX12TextureToGPUTensor.
-    ConvertDX12TextureToGPUTensor(outputTensorOffset, batchIdx, input_D3D12_resource_.Get(), *pDeviceCache, tensorDesc, pOutputTensor);
+    ConvertDX12TextureToGPUTensor(
+      outputTensorOffset, batchIdx, input_D3D12_resource_.Get(), *pDeviceCache, tensorDesc, pOutputTensor
+    );
   } else {
     // Invalid video frame
     WINML_THROW_IF_FAILED(E_INVALIDARG);
@@ -335,21 +330,13 @@
 }
 
 void VideoFrameToTensorConverter::ConvertDX12TextureToGPUTensor(
-<<<<<<< HEAD
-    _In_ uint64_t output_resource_offset,
-    _In_ UINT32 batchIdx,
-    _In_ ID3D12Resource* pInputResource,
-    _In_ _winml::D3DDeviceCache& device_cache,
-    _In_ const ImageTensorDescription& tensorDesc,
-    _Inout_ ID3D12Resource* pOutputResource) {
-=======
+  _In_ uint64_t output_resource_offset,
   _In_ UINT32 batchIdx,
   _In_ ID3D12Resource* pInputResource,
   _In_ _winml::D3DDeviceCache& device_cache,
   _In_ const ImageTensorDescription& tensorDesc,
   _Inout_ ID3D12Resource* pOutputResource
 ) {
->>>>>>> 92b6e10d
   assert(pInputResource != nullptr);
   assert(pOutputResource != nullptr);
 
@@ -436,17 +423,10 @@
     UINT64 ullTensorSize = 0;
     WINML_THROW_IF_FAILED(ULongLongMult(ullNumElementsTensor, uiTensorElementSize, &ullTensorSize));
 
-<<<<<<< HEAD
     if (outputDesc.Width < output_resource_offset + ullTensorSize ||
         outputDesc.Height != 1 ||
         outputDesc.Dimension != D3D12_RESOURCE_DIMENSION_BUFFER ||
         !(outputDesc.Flags & D3D12_RESOURCE_FLAG_ALLOW_UNORDERED_ACCESS)) {
-=======
-    if (outputDesc.Width < ullTensorSize || outputDesc.Height != 1 ||
-            outputDesc.Dimension != D3D12_RESOURCE_DIMENSION_BUFFER ||
-            !(outputDesc.Flags & D3D12_RESOURCE_FLAG_ALLOW_UNORDERED_ACCESS) ||
-            outputHeapProperties.Type != D3D12_HEAP_TYPE_DEFAULT) {
->>>>>>> 92b6e10d
       WINML_THROW_IF_FAILED(E_INVALIDARG);
     }
   }
@@ -487,15 +467,10 @@
     );
     spDx12Device->CreateShaderResourceView(pInputResource, &srvDesc, srvHandle);
 
-<<<<<<< HEAD
     D3D12_UNORDERED_ACCESS_VIEW_DESC uavDesc = CreateUAVDescription(output_resource_offset, batchIdx, tensorDesc);
-    CD3DX12_CPU_DESCRIPTOR_HANDLE uavHandle(descriptor_heap_->GetCPUDescriptorHandleForHeapStart(), UavBufferIdx, srvUavDescriptorSize);
-=======
-    D3D12_UNORDERED_ACCESS_VIEW_DESC uavDesc = CreateUAVDescription(batchIdx, outputDesc, tensorDesc);
     CD3DX12_CPU_DESCRIPTOR_HANDLE uavHandle(
       descriptor_heap_->GetCPUDescriptorHandleForHeapStart(), UavBufferIdx, srvUavDescriptorSize
     );
->>>>>>> 92b6e10d
     spDx12Device->CreateUnorderedAccessView(pOutputResource, nullptr, &uavDesc, uavHandle);
   }
 
@@ -570,23 +545,14 @@
 }
 
 void VideoFrameToTensorConverter::ConvertSoftwareBitmapToGPUTensor(
-<<<<<<< HEAD
-    _In_ UINT32 batchIdx,
-    _In_ const wm::IVideoFrame& videoFrame,
-    _In_ _winml::D3DDeviceCache& device_cache,
-    _In_ const wgi::BitmapBounds& inputBounds,
-    _In_ const ImageTensorDescription& tensorDesc,
-    _In_ uint64_t outputResourceOffset,
-    _Inout_ ID3D12Resource* pOutputResource) {
-=======
   _In_ UINT32 batchIdx,
   _In_ const wm::IVideoFrame& videoFrame,
   _In_ _winml::D3DDeviceCache& device_cache,
   _In_ const wgi::BitmapBounds& inputBounds,
   _In_ const ImageTensorDescription& tensorDesc,
+  _In_ uint64_t outputResourceOffset,
   _Inout_ ID3D12Resource* pOutputResource
 ) {
->>>>>>> 92b6e10d
   assert(pOutputResource != nullptr);
   assert(videoFrame.SoftwareBitmap() != nullptr);
 
@@ -627,16 +593,8 @@
 
   assert(convertedSoftwareBitmap != nullptr);
 
-<<<<<<< HEAD
   uint64_t tensorElementSize = tensorDesc.dataType == kImageTensorDataTypeFloat32 ? 4 : 2;
   uint64_t bufferSize = tensorDesc.sizes[1] * tensorDesc.sizes[2] * tensorDesc.sizes[3] * tensorElementSize;
-=======
-  D3D12_RESOURCE_DESC outputDesc = pOutputResource->GetDesc();
-
-  uint32_t tensorElementSize = tensorDesc.dataType == kImageTensorDataTypeFloat32 ? 4 : 2;
-  uint32_t bufferSize =
-    static_cast<uint32_t>(tensorDesc.sizes[1] * tensorDesc.sizes[2] * tensorDesc.sizes[3] * tensorElementSize);
->>>>>>> 92b6e10d
 
   // TODO: Make an allocator for upload heaps
   if (!upload_heap_ || upload_heap_->GetDesc().Width < bufferSize) {
@@ -667,11 +625,13 @@
   );
   command_list_->ResourceBarrier(1, &barrier);
 
-<<<<<<< HEAD
-  command_list_->CopyBufferRegion(pOutputResource, bufferSize * static_cast<uint64_t>(batchIdx) + outputResourceOffset, upload_heap_.Get(), 0, bufferSize);
-=======
-  command_list_->CopyBufferRegion(pOutputResource, bufferSize * batchIdx, upload_heap_.Get(), 0, bufferSize);
->>>>>>> 92b6e10d
+  command_list_->CopyBufferRegion(
+    pOutputResource,
+    bufferSize * static_cast<uint64_t>(batchIdx) + outputResourceOffset,
+    upload_heap_.Get(),
+    0,
+    bufferSize
+  );
 
   WINML_THROW_IF_FAILED(command_list_->Close());
   ID3D12CommandList* ppCommandLists[] = {command_list_.Get()};
@@ -715,12 +675,8 @@
 
   ResetCommandList(device_cache);
 
-<<<<<<< HEAD
-  auto barrier1 = CD3DX12_RESOURCE_BARRIER::Transition(output_resource, D3D12_RESOURCE_STATE_COMMON, D3D12_RESOURCE_STATE_COPY_DEST);
-=======
   auto barrier1 =
     CD3DX12_RESOURCE_BARRIER::Transition(output_resource, D3D12_RESOURCE_STATE_COMMON, D3D12_RESOURCE_STATE_COPY_DEST);
->>>>>>> 92b6e10d
   command_list_->ResourceBarrier(1, &barrier1);
   command_list_->CopyBufferRegion(output_resource, 0, upload_heap_.Get(), 0, buffer_size_in_bytes);
   auto barrier2 = CD3DX12_RESOURCE_BARRIER::Transition(
@@ -733,17 +689,9 @@
 }
 
 D3D12_UNORDERED_ACCESS_VIEW_DESC VideoFrameToTensorConverter::CreateUAVDescription(
-<<<<<<< HEAD
-    uint64_t offset,
-    const UINT32 batchIdx,
-    const _winml::ImageTensorDescription& desc) {
-  UINT uiTensorElementSize =
-      desc.dataType == kImageTensorDataTypeFloat32 ? sizeof(UINT) : sizeof(uint16_t);
-=======
-  const UINT32 batchIdx, const D3D12_RESOURCE_DESC& resourceDesc, const _winml::ImageTensorDescription& desc
+  uint64_t offset, const UINT32 batchIdx, const _winml::ImageTensorDescription& desc
 ) {
   UINT uiTensorElementSize = desc.dataType == kImageTensorDataTypeFloat32 ? sizeof(UINT) : sizeof(uint16_t);
->>>>>>> 92b6e10d
 
   D3D12_UNORDERED_ACCESS_VIEW_DESC uavDesc = {};
   uavDesc.ViewDimension = D3D12_UAV_DIMENSION_BUFFER;

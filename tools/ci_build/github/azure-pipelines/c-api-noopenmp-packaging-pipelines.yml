--- conflicted
+++ resolved
@@ -73,9 +73,6 @@
         echo "Pre-release version number is: ${{ parameters.PreReleaseVersionSuffixNumber }}"
         echo "Release version suffix is: $(ReleaseVersionSuffix)"
 
-<<<<<<< HEAD
-- template: stages/c-api-cpu-stages.yml
-=======
 - stage: Debug
   jobs:
   - job:
@@ -84,8 +81,7 @@
     - bash: |
         echo "Release version suffix is: $(ReleaseVersionSuffix)"
 
-- template: templates/c-api-cpu.yml
->>>>>>> 5e9b4232
+- template: stages/c-api-cpu-stages.yml
   parameters:
     RunOnnxRuntimeTests: ${{ parameters.RunOnnxRuntimeTests }}
     DoCompliance: ${{ parameters.DoCompliance }}
@@ -742,7 +738,7 @@
       displayName: 'Clean Agent Directories'
       condition: always()
 
-- template: nuget/stages/test_win.yml
+- template: nuget/templates/test_win.yml
   parameters:
     AgentPool : 'onnxruntime-gpu-tensorrt8-winbuild-t4'
     NugetPackageName : 'Microsoft.ML.OnnxRuntime.Gpu'
@@ -750,14 +746,14 @@
     StageSuffix: 'GPU'
     Skipx86Tests: 'true'
 
-- template: nuget/stages/test_linux.yml
+- template: nuget/templates/test_linux.yml
   parameters:
     AgentPool : Onnxruntime-Linux-GPU
     ArtifactSuffix: 'GPU'
     StageSuffix: 'GPU'
     NugetPackageName : 'Microsoft.ML.OnnxRuntime.Gpu'
 
-- template: nuget/stages/dml-vs-2019.yml
+- template: nuget/templates/dml-vs-2019.yml
   parameters:
     AgentPool : 'aiinfra-dml-winbuild'
     IsReleaseBuild: ${{ parameters.IsReleaseBuild }}
@@ -780,7 +776,7 @@
      mkdir $(Build.ArtifactStagingDirectory)\testdata
      copy $(Build.BinariesDirectory)\RelWithDebInfo\RelWithDebInfo\custom_op_library.* $(Build.ArtifactStagingDirectory)\testdata
 
-- template: nuget/stages/dml-vs-2019.yml
+- template: nuget/templates/dml-vs-2019.yml
   parameters:
     AgentPool : 'aiinfra-dml-winbuild'
     IsReleaseBuild: ${{ parameters.IsReleaseBuild }}
@@ -803,7 +799,7 @@
      mkdir $(Build.ArtifactStagingDirectory)\testdata
      copy $(Build.BinariesDirectory)\RelWithDebInfo\RelWithDebInfo\custom_op_library.* $(Build.ArtifactStagingDirectory)\testdata
 
-- template: nuget/stages/dml-vs-2019.yml
+- template: nuget/templates/dml-vs-2019.yml
   parameters:
     AgentPool : 'Win-CPU-2021'
     IsReleaseBuild: ${{ parameters.IsReleaseBuild }}
@@ -826,7 +822,7 @@
      mkdir $(Build.ArtifactStagingDirectory)\testdata
      copy $(Build.BinariesDirectory)\RelWithDebInfo\RelWithDebInfo\custom_op_library.* $(Build.ArtifactStagingDirectory)\testdata
 
-- template: nuget/stages/dml-vs-2019.yml
+- template: nuget/templates/dml-vs-2019.yml
   parameters:
     AgentPool : 'Win-CPU-2021'
     IsReleaseBuild: ${{ parameters.IsReleaseBuild }}

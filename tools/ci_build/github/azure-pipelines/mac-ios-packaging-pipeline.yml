--- conflicted
+++ resolved
@@ -12,211 +12,6 @@
 
 name: "$(Date:yyyyMMdd)$(Rev:rrr)"  # build number format
 
-<<<<<<< HEAD
-jobs:
-- job: IosPackaging
-  displayName: "iOS Packaging"
-
-  pool:
-    vmImage: "macOS-12"
-
-  timeoutInMinutes: 300
-
-  steps:
-  - task: InstallAppleCertificate@2
-    inputs:
-      certSecureFile: '$(ios_signing_certificate_name)'
-      certPwd: '$(ios_signing_certificate_password)'
-      keychain: 'temp'
-      deleteCert: true
-    displayName: 'Install ORT Mobile Test Signing Certificate'
-
-  - task: InstallAppleProvisioningProfile@1
-    inputs:
-      provProfileSecureFile: '$(ios_provision_profile_name)'
-      removeProfile: true
-    displayName: 'Install ORT Mobile Test Provisioning Profile'
-
-  - task: UsePythonVersion@0
-    inputs:
-      versionSpec: "3.9"
-      addToPath: true
-      architecture: "x64"
-
-  - script: |
-      pip install -r tools/ci_build/github/apple/ios_packaging.requirements.txt
-    displayName: "Install Python requirements"
-
-  - bash: |
-      BUILD_TYPE="${{ parameters.BuildType }}"
-      BASE_VERSION="$(cat ./VERSION_NUMBER)"
-      SHORT_COMMIT_HASH="$(git rev-parse --short HEAD)"
-      DEV_VERSION="${BASE_VERSION}-dev+$(Build.BuildNumber).${SHORT_COMMIT_HASH}"
-
-      case "${BUILD_TYPE}" in
-        ("release")
-          VERSION="${BASE_VERSION}"; SHOULD_UPLOAD_ARCHIVES="true" ;;
-        ("prerelease")
-          VERSION="${DEV_VERSION}";  SHOULD_UPLOAD_ARCHIVES="true" ;;
-        ("normal")
-          VERSION="${DEV_VERSION}";  SHOULD_UPLOAD_ARCHIVES="false" ;;
-        (*)
-          echo "Invalid build type: ${BUILD_TYPE}"; exit 1 ;;
-      esac
-
-      set_var() {
-        local VAR_NAME=${1:?}
-        local VAR_VALUE=${2:?}
-        echo "##vso[task.setvariable variable=${VAR_NAME}]${VAR_VALUE}"
-        echo "${VAR_NAME}: ${VAR_VALUE}"
-      }
-
-      set_var "ORT_POD_VERSION" "${VERSION}"
-      set_var "ORT_SHOULD_UPLOAD_ARCHIVES" "${SHOULD_UPLOAD_ARCHIVES}"
-    displayName: "Set variables"
-
-  - script: |
-      $(Build.SourcesDirectory)/tools/ci_build/github/linux/docker/inference/x64/python/cpu/scripts/install_protobuf.sh -p $(Build.BinariesDirectory)/protobuf_install -d $(Build.SourcesDirectory)/cmake/deps.txt
-    displayName: "Build Host Protoc"
-
-  # create and test mobile pods
-  - script: |
-      python tools/ci_build/github/apple/build_and_assemble_ios_pods.py \
-        --build-dir "$(Build.BinariesDirectory)/ios_framework_mobile" \
-        --staging-dir "$(Build.BinariesDirectory)/staging" \
-        --pod-version "${ORT_POD_VERSION}" \
-        --test \
-        --variant Mobile \
-        --build-settings-file tools/ci_build/github/apple/default_mobile_ios_framework_build_settings.json \
-        --include-ops-by-config tools/ci_build/github/android/mobile_package.required_operators.config \
-        -b="--path_to_protoc_exe" -b "$(Build.BinariesDirectory)/protobuf_install/bin/protoc"
-    displayName: "[Mobile] Build iOS framework and assemble pod package files"
-
-  - script: |
-      python tools/ci_build/github/apple/test_ios_packages.py \
-        --fail_if_cocoapods_missing \
-        --framework_info_file "$(Build.BinariesDirectory)/ios_framework_mobile/framework_info.json" \
-        --c_framework_dir "$(Build.BinariesDirectory)/ios_framework_mobile/framework_out" \
-        --variant Mobile \
-        --test_project_stage_dir "$(Build.BinariesDirectory)/app_center_test_mobile" \
-        --prepare_test_project_only
-    displayName: "[Mobile] Assemble test project for App Center"
-
-  - task: Xcode@5
-    inputs:
-      actions: 'build-for-testing'
-      configuration: 'Debug'
-      xcWorkspacePath: '$(Build.BinariesDirectory)/app_center_test_mobile/ios_package_test/ios_package_test.xcworkspace'
-      sdk: 'iphoneos'
-      scheme: 'ios_package_test'
-      signingOption: 'manual'
-      signingIdentity: '$(APPLE_CERTIFICATE_SIGNING_IDENTITY)'
-      provisioningProfileName: 'iOS Team Provisioning Profile'
-      args: '-derivedDataPath $(Build.BinariesDirectory)/app_center_test_mobile/ios_package_test/DerivedData'
-      workingDirectory: $(Build.BinariesDirectory)/app_center_test_mobile/ios_package_test/
-    displayName: '[Mobile] Build iphone arm64 tests'
-
-  - script: |
-      set -e -x
-      appcenter test run xcuitest \
-        --app "AI-Frameworks/ORT-Mobile-iOS" \
-        --devices $(app_center_test_devices) \
-        --test-series "master" \
-        --locale "en_US" \
-        --build-dir $(Build.BinariesDirectory)/app_center_test_mobile/ios_package_test/DerivedData/Build/Products/Debug-iphoneos \
-        --token $(app_center_api_token)
-    displayName: "[Mobile] Run E2E tests on App Center"
-
-  # create and test full pods
-  - script: |
-      python tools/ci_build/github/apple/build_and_assemble_ios_pods.py \
-        --build-dir "$(Build.BinariesDirectory)/ios_framework_full" \
-        --staging-dir "$(Build.BinariesDirectory)/staging" \
-        --pod-version "${ORT_POD_VERSION}" \
-        --test \
-        --variant Full \
-        --build-settings-file tools/ci_build/github/apple/default_full_ios_framework_build_settings.json \
-        -b="--path_to_protoc_exe" -b "$(Build.BinariesDirectory)/protobuf_install/bin/protoc"
-    displayName: "[Full] Build iOS framework and assemble pod package files"
-
-  - script: |
-      python tools/ci_build/github/apple/test_ios_packages.py \
-        --fail_if_cocoapods_missing \
-        --framework_info_file "$(Build.BinariesDirectory)/ios_framework_full/framework_info.json" \
-        --c_framework_dir "$(Build.BinariesDirectory)/ios_framework_full/framework_out" \
-        --variant Full \
-        --test_project_stage_dir "$(Build.BinariesDirectory)/app_center_test_full" \
-        --prepare_test_project_only
-    displayName: "[Full] Assemble test project for App Center"
-
-  - task: Xcode@5
-    inputs:
-      actions: 'build-for-testing'
-      configuration: 'Debug'
-      xcWorkspacePath: '$(Build.BinariesDirectory)/app_center_test_full/ios_package_test/ios_package_test.xcworkspace'
-      sdk: 'iphoneos'
-      scheme: 'ios_package_test'
-      signingOption: 'manual'
-      signingIdentity: '$(APPLE_CERTIFICATE_SIGNING_IDENTITY)'
-      provisioningProfileName: 'iOS Team Provisioning Profile'
-      args: '-derivedDataPath $(Build.BinariesDirectory)/app_center_test_full/ios_package_test/DerivedData'
-      workingDirectory: $(Build.BinariesDirectory)/app_center_test_full/ios_package_test/
-    displayName: '[Full] Build iphone arm64 tests'
-
-  - script: |
-      set -e -x
-      appcenter test run xcuitest \
-        --app "AI-Frameworks/ORT-Mobile-iOS" \
-        --devices $(app_center_test_devices) \
-        --test-series "master" \
-        --locale "en_US" \
-        --build-dir $(Build.BinariesDirectory)/app_center_test_full/ios_package_test/DerivedData/Build/Products/Debug-iphoneos \
-        --token $(app_center_api_token)
-    displayName: "[Full] Run E2E tests on App Center"
-
-  - task: AzureCLI@2
-    inputs:
-      azureSubscription: 'AIInfraBuildOnnxRuntimeOSS'
-      scriptType: 'bash'
-      scriptLocation: 'scriptPath'
-      scriptPath: 'tools/ci_build/github/apple/assemble_ios_packaging_artifacts.sh'
-      arguments: >-
-        "$(Build.BinariesDirectory)/staging"
-        "$(Build.ArtifactStagingDirectory)"
-        "$(ORT_POD_VERSION)"
-        "$(ORT_SHOULD_UPLOAD_ARCHIVES)"
-    displayName: "Assemble artifacts"
-
-  - script: |
-      set -e -x
-      ls -R "$(Build.ArtifactStagingDirectory)"
-    displayName: "List staged artifacts"
-
-  - script: |
-      set -e -x
-      shasum -a 256 "$(Build.ArtifactStagingDirectory)/pod-archive-onnxruntime-c-${ORT_POD_VERSION}.zip"
-    displayName: "Print ORT iOS Pod checksum"
-
-
-  # copy the pod archive to a path relative to Package.swift and set the env var required by Package.swift to use that.
-  # xcodebuild will implicitly use Package.swift and build/run the .testTarget (tests in swift/onnxTests).
-  # once that's done cleanup the copy of the pod zip file
-  - script: |
-      set -e -x
-      cp "$(Build.ArtifactStagingDirectory)/pod-archive-onnxruntime-c-${ORT_POD_VERSION}.zip" swift/
-      export ORT_IOS_POD_LOCAL_PATH="swift/pod-archive-onnxruntime-c-${ORT_POD_VERSION}.zip"
-      xcodebuild test -scheme onnxruntime -destination 'platform=iOS Simulator,name=iPhone 14'
-      rm swift/pod-archive-onnxruntime-c-*.zip
-    displayName: "Test Package.swift usage"
-
-  - publish: "$(Build.ArtifactStagingDirectory)"
-    artifact: ios_packaging_artifacts
-    displayName: "Publish artifacts"
-
-  - template: stages/jobs/steps/component-governance-component-detection-steps.yml
-    parameters :
-      condition : 'succeeded'
-=======
 stages:
 - stage: IosPackaging_SetCommonVariables
   dependsOn: []
@@ -265,15 +60,15 @@
       displayName: "Set common variables"
       name: SetCommonVariables
 
-- template: templates/stages/mac-ios-packaging-build-stage.yml
+- template: stages/mac-ios-packaging-build-stage.yml
   parameters:
     packageVariant: Mobile
 
-- template: templates/stages/mac-ios-packaging-build-stage.yml
+- template: stages/mac-ios-packaging-build-stage.yml
   parameters:
     packageVariant: Full
 
-- template: templates/stages/mac-ios-packaging-build-stage.yml
+- template: stages/mac-ios-packaging-build-stage.yml
   parameters:
     packageVariant: Training
 
@@ -297,7 +92,7 @@
     timeoutInMinutes: 10
 
     steps:
-    - template: templates/use-xcode-version.yml
+    - template: stages/jobs/steps/use-xcode-version-steps.yml
       parameters:
         xcodeVersion: ${{ variables.xcodeVersion }}
 
@@ -322,5 +117,4 @@
         export ORT_IOS_POD_LOCAL_PATH="swift/pod-archive-onnxruntime-c-$(ortPodVersion).zip"
         xcodebuild test -scheme onnxruntime -destination 'platform=iOS Simulator,id=${SIMULATOR_DEVICE_ID}'
         rm swift/pod-archive-onnxruntime-c-$(ortPodVersion).zip
-      displayName: "Test Package.swift usage"
->>>>>>> a7542f48
+      displayName: "Test Package.swift usage"
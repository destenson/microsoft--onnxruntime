@rem
@rem Copyright 2015 the original author or authors.
@rem
@rem Licensed under the Apache License, Version 2.0 (the "License");
@rem you may not use this file except in compliance with the License.
@rem You may obtain a copy of the License at
@rem
@rem      https://www.apache.org/licenses/LICENSE-2.0
@rem
@rem Unless required by applicable law or agreed to in writing, software
@rem distributed under the License is distributed on an "AS IS" BASIS,
@rem WITHOUT WARRANTIES OR CONDITIONS OF ANY KIND, either express or implied.
@rem See the License for the specific language governing permissions and
@rem limitations under the License.
@rem

@if "%DEBUG%"=="" @echo off
@rem ##########################################################################
@rem
@rem  Gradle startup script for Windows
@rem
@rem ##########################################################################

@rem Set local scope for the variables with windows NT shell
if "%OS%"=="Windows_NT" setlocal

set DIRNAME=%~dp0
if "%DIRNAME%"=="" set DIRNAME=.
<<<<<<< HEAD
@rem This is normally unused
=======
>>>>>>> 632a36a2
set APP_BASE_NAME=%~n0
set APP_HOME=%DIRNAME%

@rem Resolve any "." and ".." in APP_HOME to make it shorter.
for %%i in ("%APP_HOME%") do set APP_HOME=%%~fi

@rem Add default JVM options here. You can also use JAVA_OPTS and GRADLE_OPTS to pass JVM options to this script.
set DEFAULT_JVM_OPTS="-Xmx64m" "-Xms64m"

@rem Find java.exe
if defined JAVA_HOME goto findJavaFromJavaHome

set JAVA_EXE=java.exe
%JAVA_EXE% -version >NUL 2>&1
if %ERRORLEVEL% equ 0 goto execute

echo. 1>&2
echo ERROR: JAVA_HOME is not set and no 'java' command could be found in your PATH. 1>&2
echo. 1>&2
echo Please set the JAVA_HOME variable in your environment to match the 1>&2
echo location of your Java installation. 1>&2

goto fail

:findJavaFromJavaHome
set JAVA_HOME=%JAVA_HOME:"=%
set JAVA_EXE=%JAVA_HOME%/bin/java.exe

if exist "%JAVA_EXE%" goto execute

echo. 1>&2
echo ERROR: JAVA_HOME is set to an invalid directory: %JAVA_HOME% 1>&2
echo. 1>&2
echo Please set the JAVA_HOME variable in your environment to match the 1>&2
echo location of your Java installation. 1>&2

goto fail

:execute
@rem Setup the command line

set CLASSPATH=%APP_HOME%\gradle\wrapper\gradle-wrapper.jar


@rem Execute Gradle
"%JAVA_EXE%" %DEFAULT_JVM_OPTS% %JAVA_OPTS% %GRADLE_OPTS% "-Dorg.gradle.appname=%APP_BASE_NAME%" -classpath "%CLASSPATH%" org.gradle.wrapper.GradleWrapperMain %*

:end
@rem End local scope for the variables with windows NT shell
if %ERRORLEVEL% equ 0 goto mainEnd

:fail
rem Set variable GRADLE_EXIT_CONSOLE if you need the _script_ return code instead of
rem the _cmd.exe /c_ return code!
set EXIT_CODE=%ERRORLEVEL%
if %EXIT_CODE% equ 0 set EXIT_CODE=1
if not ""=="%GRADLE_EXIT_CONSOLE%" exit %EXIT_CODE%
exit /b %EXIT_CODE%

:mainEnd
if "%OS%"=="Windows_NT" endlocal

:omega<|MERGE_RESOLUTION|>--- conflicted
+++ resolved
@@ -26,10 +26,6 @@
 
 set DIRNAME=%~dp0
 if "%DIRNAME%"=="" set DIRNAME=.
-<<<<<<< HEAD
-@rem This is normally unused
-=======
->>>>>>> 632a36a2
 set APP_BASE_NAME=%~n0
 set APP_HOME=%DIRNAME%
 
@@ -46,11 +42,11 @@
 %JAVA_EXE% -version >NUL 2>&1
 if %ERRORLEVEL% equ 0 goto execute
 
-echo. 1>&2
-echo ERROR: JAVA_HOME is not set and no 'java' command could be found in your PATH. 1>&2
-echo. 1>&2
-echo Please set the JAVA_HOME variable in your environment to match the 1>&2
-echo location of your Java installation. 1>&2
+echo.
+echo ERROR: JAVA_HOME is not set and no 'java' command could be found in your PATH.
+echo.
+echo Please set the JAVA_HOME variable in your environment to match the
+echo location of your Java installation.
 
 goto fail
 
@@ -60,11 +56,11 @@
 
 if exist "%JAVA_EXE%" goto execute
 
-echo. 1>&2
-echo ERROR: JAVA_HOME is set to an invalid directory: %JAVA_HOME% 1>&2
-echo. 1>&2
-echo Please set the JAVA_HOME variable in your environment to match the 1>&2
-echo location of your Java installation. 1>&2
+echo.
+echo ERROR: JAVA_HOME is set to an invalid directory: %JAVA_HOME%
+echo.
+echo Please set the JAVA_HOME variable in your environment to match the
+echo location of your Java installation.
 
 goto fail
 

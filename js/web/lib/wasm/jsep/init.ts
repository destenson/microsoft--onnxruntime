--- conflicted
+++ resolved
@@ -3,17 +3,6 @@
 
 import { Env } from 'onnxruntime-common';
 
-<<<<<<< HEAD
-import {DataType, getTensorElementSize} from '../wasm-common';
-
-import type {OrtWasmModule} from '../wasm-types';
-
-import {WebGpuBackend} from './backend-webgpu';
-import {LOG_DEBUG} from './log';
-import {TensorView} from './tensor-view';
-import {ShapeUtil} from './util';
-import {AdapterInfo, ComputeContext, ComputeContextInputsOutputsMapping, ProgramInfo} from './webgpu/types';
-=======
 import type { OrtWasmModule } from '../wasm-types';
 import { DataType, getTensorElementSize } from '../wasm-common';
 
@@ -22,7 +11,6 @@
 import { TensorView } from './tensor-view';
 import { ShapeUtil } from './util';
 import { AdapterInfo, ComputeContext, ComputeContextInputsOutputsMapping, ProgramInfo } from './webgpu/types';
->>>>>>> abdc31de
 
 /* eslint-disable no-bitwise */
 
@@ -91,23 +79,14 @@
     this.adapterInfo = backend.adapterInfo;
 
     // extract context data
-<<<<<<< HEAD
     const ptrSize = module.PTR_SIZE;
-    let dataIndex = module.PTR_SIZE === 4 ? (contextDataOffset >> 2) : (contextDataOffset / 2 ** 3);
+    let dataIndex = module.PTR_SIZE === 4 ? contextDataOffset >> 2 : contextDataOffset / 2 ** 3;
     const type = ptrSize === 4 ? 'i32' : 'i64';
     this.opKernelContext = Number(module.getValue(ptrSize * dataIndex++, type));
     const inputCount = Number(module.getValue(ptrSize * dataIndex++, type));
     this.outputCount = Number(module.getValue(ptrSize * dataIndex++, type));
     this.customDataOffset = Number(module.getValue(ptrSize * dataIndex++, '*'));
     this.customDataSize = Number(module.getValue(ptrSize * dataIndex++, type));
-=======
-    let dataIndex = contextDataOffset >>> 2;
-    this.opKernelContext = heapU32[dataIndex++];
-    const inputCount = heapU32[dataIndex++];
-    this.outputCount = heapU32[dataIndex++];
-    this.customDataOffset = heapU32[dataIndex++];
-    this.customDataSize = heapU32[dataIndex++];
->>>>>>> abdc31de
 
     const inputs: TensorView[] = [];
     for (let i = 0; i < inputCount; i++) {
@@ -238,14 +217,16 @@
       (src: number, dst: number, size: number, isSourceGpu = false) => {
         if (isSourceGpu) {
           LOG_DEBUG(
-              'verbose',
-              () => `[WebGPU] jsepCopyGpuToGpu: src=${Number(src)}, dst=${Number(dst)}, size=${Number(size)}`);
+            'verbose',
+            () => `[WebGPU] jsepCopyGpuToGpu: src=${Number(src)}, dst=${Number(dst)}, size=${Number(size)}`,
+          );
           backend.memcpy(Number(src), Number(dst));
         } else {
           LOG_DEBUG(
-              'verbose',
-              () => `[WebGPU] jsepCopyCpuToGpu: dataOffset=${Number(src)}, gpuDataId=${Number(dst)}, size=${
-                  Number(size)}`);
+            'verbose',
+            () =>
+              `[WebGPU] jsepCopyCpuToGpu: dataOffset=${Number(src)}, gpuDataId=${Number(dst)}, size=${Number(size)}`,
+          );
           const data = module.HEAPU8.subarray(Number(src >>> 0), Number(src >>> 0) + Number(size));
           backend.upload(Number(dst), data);
         }
@@ -258,23 +239,19 @@
           () => `[WebGPU] jsepCopyGpuToCpu: gpuDataId=${gpuDataId}, dataOffset=${dataOffset}, size=${size}`,
         );
 
-<<<<<<< HEAD
-            await backend.download(
-                Number(gpuDataId),
-                () => module.HEAPU8.subarray(Number(dataOffset) >>> 0, Number(dataOffset + size) >>> 0));
-          },
-
-      // jsepCreateKernel
-      (kernelType: string, kernelId: number, attribute: unknown) => backend.createKernel(
-          kernelType, Number(kernelId), attribute, module.UTF8ToString(module._JsepGetNodeName!(Number(kernelId)))),
-=======
-        await backend.download(gpuDataId, () => module.HEAPU8.subarray(dataOffset >>> 0, (dataOffset >>> 0) + size));
+        await backend.download(Number(gpuDataId), () =>
+          module.HEAPU8.subarray(Number(dataOffset) >>> 0, Number(dataOffset + size) >>> 0),
+        );
       },
 
       // jsepCreateKernel
       (kernelType: string, kernelId: number, attribute: unknown) =>
-        backend.createKernel(kernelType, kernelId, attribute, module.UTF8ToString(module._JsepGetNodeName!(kernelId))),
->>>>>>> abdc31de
+        backend.createKernel(
+          kernelType,
+          Number(kernelId),
+          attribute,
+          module.UTF8ToString(module._JsepGetNodeName!(Number(kernelId))),
+        ),
 
       // jsepReleaseKernel
       (kernel: number) => backend.releaseKernel(kernel),
@@ -282,22 +259,12 @@
       // jsepRun
       (kernel: number, contextDataOffset: number, sessionHandle: number, errors: Array<Promise<string | null>>) => {
         LOG_DEBUG(
-<<<<<<< HEAD
-            'verbose',
-            () => `[WebGPU] jsepRun: sessionHandle=${sessionHandle}, kernel=${kernel}, contextDataOffset=${
-                contextDataOffset}`);
+          'verbose',
+          () =>
+            `[WebGPU] jsepRun: sessionHandle=${sessionHandle}, kernel=${kernel}, contextDataOffset=${contextDataOffset}`,
+        );
         const context = new ComputeContextImpl(module, backend, Number(contextDataOffset));
         return backend.computeKernel(Number(kernel), context, errors);
-=======
-          'verbose',
-          () =>
-            `[WebGPU] jsepRun: sessionHandle=${sessionHandle}, kernel=${kernel}, contextDataOffset=${
-              contextDataOffset
-            }`,
-        );
-        const context = new ComputeContextImpl(module, backend, contextDataOffset);
-        return backend.computeKernel(kernel, context, errors);
->>>>>>> abdc31de
       },
       // jsepCaptureBegin
       () => backend.captureBegin(),
